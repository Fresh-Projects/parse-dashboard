/*
 * Copyright (c) 2016-present, Parse, LLC
 * All rights reserved.
 *
 * This source code is licensed under the license found in the LICENSE file in
 * the root directory of this source tree.
 */
//This file should be imported by another config file, like build.config.js

var path = require('path');
var SvgPrepPlugin = require('./plugins/svg-prep');

// pulls in package.json and gets version
var webpack = require('webpack');
var fs = require('fs');
var json = JSON.parse(fs.readFileSync('package.json', 'utf8'));
var version = json.version;

module.exports = {
  context: path.join(__dirname, '../src'),
  output: {
    filename: '[name].bundle.js',
    publicPath: 'bundles/'
  },
  resolve: {
    modules: [__dirname,path.join(__dirname, '../src'), path.join(__dirname, '../node_modules')]
  },
  resolveLoader: {
    modules: [path.join(__dirname, '../node_modules')]
  },
  module: {
    rules: [
      {
        test: /\.js$/,
        exclude: /node_modules/,
        use: { 
          loader: 'babel-loader', 
          query: {
            plugins: ['transform-decorators-legacy', 'transform-object-rest-spread', 'transform-regenerator', 'transform-runtime'],
            presets: ['react', 'env'] 
          }
        },
      }, {
        test: /\.scss$/,
<<<<<<< HEAD
        loader: "style-loader!css-loader?modules&localIdentName=[local]__[hash:base64:5]!sass-loader?includePaths[]=" +
        encodeURIComponent(path.resolve(__dirname, '../src'))
=======
        use: [ "style-loader", "css-loader?modules&localIdentName=[local]__[hash:base64:5]!sass-loader?includePaths[]=" +
          encodeURIComponent(path.resolve(__dirname, '../src')) ]
>>>>>>> 99d6b58a
      }, {
        test: /\.css$/,
        use: [ 'style-loader', 'css-loader' ]
      }, {
        test: /\.png$/,
        use: { loader: 'file-loader?name=img/[hash].[ext]' }
      }, {
        test: /\.jpg$/,
        use: { loader: 'file-loader?name=img/[hash].[ext]' }
      }
    ]
  },
  plugins: [
    new SvgPrepPlugin({
      source: path.join(__dirname,'../src', 'icons')
    }),
    new webpack.DefinePlugin({
      'process.env': {
        'version' : JSON.stringify(version)
      }
    }),
    new webpack.ProvidePlugin({
      $: 'jquery',
      jQuery: 'jquery',
      'window.jQuery': 'jquery',
      Popper: ['popper.js', 'default'],
      Tether: 'tether',
      Dropdown: "exports-loader?Dropdown!bootstrap/js/dist/dropdown",
    })
  ]
};<|MERGE_RESOLUTION|>--- conflicted
+++ resolved
@@ -33,22 +33,17 @@
       {
         test: /\.js$/,
         exclude: /node_modules/,
-        use: { 
-          loader: 'babel-loader', 
+        use: {
+          loader: 'babel-loader',
           query: {
             plugins: ['transform-decorators-legacy', 'transform-object-rest-spread', 'transform-regenerator', 'transform-runtime'],
-            presets: ['react', 'env'] 
+            presets: ['react', 'env']
           }
         },
       }, {
         test: /\.scss$/,
-<<<<<<< HEAD
-        loader: "style-loader!css-loader?modules&localIdentName=[local]__[hash:base64:5]!sass-loader?includePaths[]=" +
-        encodeURIComponent(path.resolve(__dirname, '../src'))
-=======
         use: [ "style-loader", "css-loader?modules&localIdentName=[local]__[hash:base64:5]!sass-loader?includePaths[]=" +
           encodeURIComponent(path.resolve(__dirname, '../src')) ]
->>>>>>> 99d6b58a
       }, {
         test: /\.css$/,
         use: [ 'style-loader', 'css-loader' ]
