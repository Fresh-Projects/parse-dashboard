--- conflicted
+++ resolved
@@ -12,6 +12,7 @@
 import styles   from 'components/Sidebar/Sidebar.scss';
 
 let host = location.host.split('.');
+let urlRoot = location.protocol + '//' + host.slice(host.length - 2).join('.');
 let mountPath = window.PARSE_DASHBOARD_PATH;
 
 export default class FooterMenu extends React.Component {
@@ -42,16 +43,10 @@
           position={this.state.position}
           onExternalClick={() => this.setState({ show: false })}>
           <div className={styles.popup}>
-<<<<<<< HEAD
-            <a target='_blank' href='https://www.parse.com/docs/server/guide'>Server Guide <span className={styles.emoji}>📚</span></a>
-            <a target='_blank' href='https://www.parse.com/help'>Help <span className={styles.emoji}>💊</span></a>
-=======
-            <a href={`${mountPath}logout`}>Log Out <span className={styles.emoji}>👋</span></a>
             <a target='_blank' href='https://parseplatform.github.io/docs/parse-server/guide'>Server Guide <span className={styles.emoji}>📚</span></a>
             <a target='_blank' href='http://stackoverflow.com/questions/tagged/parse.com'>Code-level Questions <span className={styles.emoji}>❓</span></a>
             <a target='_blank' href='http://stackoverflow.com/questions/tagged/parse-server'>Server Questions <span className={styles.emoji}>❓</span></a>
             <a target='_blank' href='http://serverfault.com/tags/parse'>Deployment/Maintenance <span className={styles.emoji}>⚡️</span></a>
->>>>>>> 46260a68
           </div>
         </Popover>
       );
