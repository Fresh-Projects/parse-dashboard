/*
 * Copyright (c) 2016-present, Parse, LLC
 * All rights reserved.
 *
 * This source code is licensed under the license found in the LICENSE file in
 * the root directory of this source tree.
 */
import Icon     from 'components/Icon/Icon.react';
import Popover  from 'components/Popover/Popover.react';
import Position from 'lib/Position';
import React    from 'react';
import styles   from 'components/Sidebar/Sidebar.scss';

<<<<<<< HEAD
let host = location.host.split('.');
let urlRoot = location.protocol + '//' + host.slice(host.length - 2).join('.');
=======
>>>>>>> 66d087e2
let mountPath = window.PARSE_DASHBOARD_PATH;

export default class FooterMenu extends React.Component {
  constructor() {
    super();

    this.state = {
      show: false,
      position: null,
    };
  }

  toggle() {
    let pos = Position.inWindow(this.refs.more);
    pos.x += 24;
    this.setState({
      show: true,
      position: pos
    });
  }

  render() {
    let content = null;
    if (this.state.show) {
      content = (
        <Popover
          fixed={true}
          position={this.state.position}
          onExternalClick={() => this.setState({ show: false })}>
          <div className={styles.popup}>
<<<<<<< HEAD
=======
            <a href={`${mountPath}logout`}>Log Out <span className={styles.emoji}>👋</span></a>
>>>>>>> 66d087e2
            <a target='_blank' href='http://docs.parseplatform.org/parse-server/guide/'>Server Guide <span className={styles.emoji}>📚</span></a>
            <a target='_blank' href='http://stackoverflow.com/questions/tagged/parse.com'>Code-level Questions <span className={styles.emoji}>❓</span></a>
            <a target='_blank' href='http://stackoverflow.com/questions/tagged/parse-server'>Server Questions <span className={styles.emoji}>❓</span></a>
            <a target='_blank' href='http://serverfault.com/tags/parse'>Deployment/Maintenance <span className={styles.emoji}>⚡️</span></a>
          </div>
        </Popover>
      );
    }
    return (
      <a onClick={this.toggle.bind(this)} ref='more' className={styles.more}>
        <Icon height={24} width={24} name='ellipses' />
        {content}
      </a>
    );
  }
}<|MERGE_RESOLUTION|>--- conflicted
+++ resolved
@@ -11,11 +11,8 @@
 import React    from 'react';
 import styles   from 'components/Sidebar/Sidebar.scss';
 
-<<<<<<< HEAD
 let host = location.host.split('.');
 let urlRoot = location.protocol + '//' + host.slice(host.length - 2).join('.');
-=======
->>>>>>> 66d087e2
 let mountPath = window.PARSE_DASHBOARD_PATH;
 
 export default class FooterMenu extends React.Component {
@@ -46,10 +43,7 @@
           position={this.state.position}
           onExternalClick={() => this.setState({ show: false })}>
           <div className={styles.popup}>
-<<<<<<< HEAD
-=======
             <a href={`${mountPath}logout`}>Log Out <span className={styles.emoji}>👋</span></a>
->>>>>>> 66d087e2
             <a target='_blank' href='http://docs.parseplatform.org/parse-server/guide/'>Server Guide <span className={styles.emoji}>📚</span></a>
             <a target='_blank' href='http://stackoverflow.com/questions/tagged/parse.com'>Code-level Questions <span className={styles.emoji}>❓</span></a>
             <a target='_blank' href='http://stackoverflow.com/questions/tagged/parse-server'>Server Questions <span className={styles.emoji}>❓</span></a>
