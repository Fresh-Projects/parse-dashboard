--- conflicted
+++ resolved
@@ -62,11 +62,7 @@
     'Determines whether a button can be clicked. Disabled buttons will ' +
     'appear grayed out, and will not fire onClick events.'
   ),
-<<<<<<< HEAD
-  color: PropTypes.oneOf(['blue', 'green', 'red', 'white', 'b4a-green']).describe(
-=======
-  color: PropTypes.oneOf(['blue', 'green', 'red', 'white', 'yellow']).describe(
->>>>>>> 09e87117
+  color: PropTypes.oneOf(['blue', 'green', 'red', 'white', 'yellow', 'b4a-green']).describe(
     'The color of the button.'
   ),
   onClick: PropTypes.func.describe(
