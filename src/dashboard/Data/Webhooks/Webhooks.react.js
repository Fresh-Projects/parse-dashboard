/*
 * Copyright (c) 2016-present, Parse, LLC
 * All rights reserved.
 *
 * This source code is licensed under the license found in the LICENSE file in
 * the root directory of this source tree.
 */
import Button                                from 'components/Button/Button.react';
import Dropdown                              from 'components/Dropdown/Dropdown.react';
import DropdownOption                        from 'components/Dropdown/Option.react';
import EmptyState                            from 'components/EmptyState/EmptyState.react';
import Field                                 from 'components/Field/Field.react';
import FormModal                             from 'components/FormModal/FormModal.react';
import getSiteDomain                         from 'lib/getSiteDomain';
import Icon                                  from 'components/Icon/Icon.react';
import Label                                 from 'components/Label/Label.react';
import Modal                                 from 'components/Modal/Modal.react';
import React                                 from 'react';
import SidebarAction                         from 'components/Sidebar/SidebarAction';
import subscribeTo                           from 'lib/subscribeTo';
import TableHeader                           from 'components/Table/TableHeader.react';
import TableView                             from 'dashboard/TableView.react';
import TextInput                             from 'components/TextInput/TextInput.react';
import Toolbar                               from 'components/Toolbar/Toolbar.react';
import { ActionTypes as SchemaActionTypes }  from 'lib/stores/SchemaStore';
import { ActionTypes as WebhookActionTypes } from 'lib/stores/WebhookStore';

let TableWarning = ({ text }) => <div>
  <Icon name='warn-outline' fill='#343445' width={20} height={20}/><span style={{ position: 'relative', top: '2px' }}> {text}</span>
</div>;

@subscribeTo('Webhooks', 'webhooks')
@subscribeTo('Schema', 'schema')
export default class Webhooks extends TableView {
  constructor() {
    super();
    this.section = 'Core';
    this.subsection = 'Webhooks';
    this.action = new SidebarAction('Create a webhook', this.openNewWebhookModal.bind(this));
    this.state = {
      showNewWebhookModal: false,
      showEditWebhookModal: false,
      showDeleteWebhookModal: false,

      hookType: 'function',
      functionName: '',
      triggerClass: '',
      hookURL: 'https://',
    };
  }

  componentWillMount() {
    this.props.webhooks.dispatch(WebhookActionTypes.FETCH);
    this.props.schema.dispatch(SchemaActionTypes.FETCH);
  }

  componentWillReceiveProps(nextProps, nextContext) {
    if (this.context !== nextContext) {
      nextProps.webhooks.dispatch(WebhookActionTypes.FETCH);
      nextProps.schema.dispatch(SchemaActionTypes.FETCH);
    }
  }

  renderToolbar() {
    return <Toolbar
      section='Integrations'
      subsection='Webhooks'>
      <Button
        color='white'
        value='Create a Webhook'
        onClick={this.openNewWebhookModal.bind(this)}/>
    </Toolbar>;
  }

  clearFields() {
    this.setState({
      hookType: 'function',
      functionName: '',
      triggerClass: '',
      hookURL: 'https://',
    });
  }

  renderExtras() {
    let classNames = [];
    if (this.props.schema.data) {
      let classes = this.props.schema.data.get('classes')
      if (classes) {
        classNames = Object.keys(classes.toObject());
      }
    }

    let webhookModalFields = <div>
      <Field
        label={<Label
          text='Webhook type'
          description={<span>Learn about <a target='_blank' href={getSiteDomain() + '/docs/cloudcode/guide#cloud-code-cloud-functions'}>functions</a> and <a target='_blank' href={getSiteDomain() + '/docs/cloudcode/guide#cloud-code-beforesave-triggers'}>triggers</a>.</span>}
        />}
        input={<Dropdown
          onChange={value => {
            this.setState({hookType: value});
          }}
          disabled={!this.state.showNewWebhookModal}
          value={this.state.hookType}
          fixed={true}>
          <DropdownOption value={'function'} key={'function'}>Function</DropdownOption>
          <DropdownOption value={'beforeSave'} key={'beforeSave'}>beforeSave</DropdownOption>
          <DropdownOption value={'afterSave'} key={'afterSave'}>afterSave</DropdownOption>
          <DropdownOption value={'beforeDelete'} key={'beforeDelete'}>beforeDelete</DropdownOption>
          <DropdownOption value={'afterDelete'} key={'afterDelete'}>afterDelete</DropdownOption>
        </Dropdown>} />
        {this.state.hookType === 'function' ? <Field
          label={<Label text='Function name' description='This is how you will reference your webhook'/>}
          input={<TextInput
            placeholder='MyWebhook'
            disabled={!this.state.showNewWebhookModal}
            onChange={value => {
              this.setState({functionName: value});
            }}
            value={this.state.functionName}
          />} /> : <Field
          label={<Label text='Choose a Class'/>}
          input={<Dropdown
            disabled={!this.state.showNewWebhookModal}
            onChange={value => {
              this.setState({triggerClass: value});
            }}
            value={this.state.triggerClass}
            fixed={true}>
              {/*TODO(drewgross)(non-blocking) display special classes without leading underscore*/}
              {classNames.map(name => <DropdownOption key={name} value={name}>{name}</DropdownOption>)}
          </Dropdown>} />
        }
        <Field
          label={<Label text='Webhook URL' />}
          input={<TextInput
            disabled={this.state.showDeleteWebhookModal}
            onChange={value => {
              this.setState({hookURL: value})
            }}
            value={this.state.hookURL}
          />} />
    </div>

    let hookRequestData = ({hookURL, hookType, functionName, triggerClass}) => {
      let data = { hookURL: hookURL };
      if (hookType === 'function') {
        data.functionName = functionName;
      } else {
        data.triggerName = hookType;
        data.triggerClass = triggerClass;
      }
      return data;
    };

    let newHookModal = <FormModal
      key='new'
      title='Create a Webhook'
      icon='collaborate-outline'
      iconSize={30}
      open={this.state.showNewWebhookModal}
      onSubmit={() => {
        return this.props.webhooks.dispatch(WebhookActionTypes.CREATE, hookRequestData(this.state));
      }}
      onClose={() => {
        this.setState({showNewWebhookModal: false});
      }}
      submitText='Create Webhook'
      inProgressText={'Creating\u2026'}
      clearFields={this.clearFields.bind(this)}
      enabled={true /* TODO: do some validation here */}>
      {webhookModalFields}
    </FormModal>;

    let editHookModal = <FormModal
      key='edit'
      title='Change your Webhook'
      subtitle='Webhooks on external servers can be edited here.'
      open={this.state.showEditWebhookModal}
      onSubmit={() => {
        return this.props.webhooks.dispatch(WebhookActionTypes.EDIT, hookRequestData(this.state));
      }}
      onClose={() => {
        this.setState({showEditWebhookModal: false});
      }}
      submitText='Save Webhook'
      inProgressText={'Saving\u2026'}
      clearFields={this.clearFields.bind(this)}
      enabled={true /* TODO: do some validation here */}>
      {webhookModalFields}
    </FormModal>;

    let deleteHookModal = <FormModal
      key='delete'
      title='Delete your Webhook'
      subtitle='Webhooks on external servers can be deleted here.'
      open={this.state.showDeleteWebhookModal}
      type={Modal.Types.DANGER}
      onSubmit={() => {
        if (this.state.hookType === 'function') {
          return this.props.webhooks.dispatch(WebhookActionTypes.DELETE, {
            functionName: this.state.functionName,
          });
        } else {
          return this.props.webhooks.dispatch(WebhookActionTypes.DELETE, {
            triggerName: this.state.hookType,
            triggerClass: this.state.triggerClass,
          });
        }
      }}
      onClose={() => {
        this.setState({showDeleteWebhookModal: false});
      }}
      submitText='Delete Webhook'
      inProgressText={'Deleting\u2026'}
      clearFields={() => {
        this.setState({
          hookType: 'function',
          functionName: '',
          triggerClass: '',
          hookURL: 'https://',
        });
      }}
      enabled={true /* TODO: do some validation here */}>
      {webhookModalFields}
    </FormModal>;
    return [newHookModal, editHookModal, deleteHookModal];
  }

  renderRow(hook) {
    let showEdit = hook.url ? () => {
      this.setState({
        hookType: hook.functionName ? 'function' : hook.triggerName,
        functionName: hook.functionName,
        triggerClass: hook.className,
        hookURL: hook.url,
        showEditWebhookModal: true,
      });
    } : null;

    let showDelete = hook.url ? () => {
      this.setState({
        hookType: hook.functionName ? 'function' : hook.triggerName,
        functionName: hook.functionName,
        triggerClass: hook.className,
        hookURL: hook.url,
        showDeleteWebhookModal: true,
      });
    } : null;
    let rowStyle = hook.url ? { cursor: 'pointer' } : {};
    let deleteColumnContents = null;
    if (hook.url) {
      deleteColumnContents = <a role='button' href='javascript:;' onClick={showDelete}>
        <Icon name='trash-outline' fill='#343445' width={20} height={20}/>
      </a>;
    } else {
      let isOverridden = !!this.tableData().find(otherHook => otherHook.url &&
        otherHook.functionName == hook.functionName &&
        otherHook.triggerName == hook.triggerName);
      if (isOverridden) {
        deleteColumnContents = <TableWarning text='Overridden' />;
      }
    }
    return <tr
      key={JSON.stringify(hook)}>
      <td style={rowStyle} onClick={showEdit} width={'15%'}>{hook.functionName ? 'Function' : 'Trigger'}</td>
      <td style={rowStyle} onClick={showEdit} width={'15%'}>{hook.className || ''}</td>
      <td style={rowStyle} onClick={showEdit} width={'20%'}>{hook.functionName || hook.triggerName}</td>
      <td style={rowStyle} onClick={showEdit} width={'40%'}>{hook.url || 'Cloud Code'}</td>
      <td width={'10%'}>{deleteColumnContents}</td>
    </tr>;
  }

  renderHeaders() {
    return [
      <TableHeader width={15} key='Type'>Type</TableHeader>,
      <TableHeader width={15} key='Class'>Class</TableHeader>,
      <TableHeader width={20} key='Method'>Method</TableHeader>,
      <TableHeader width={40} key='Destination'>Destination</TableHeader>,
      <TableHeader width={10} key='Delete'>&nbsp;</TableHeader>,
    ];
  }

<<<<<<< HEAD
	renderEmpty() {
		return <EmptyState
			title='Webhooks'
			description={<span>Use webhooks to run Cloud Code or connect Parse to your own server. <a href={'https://parseplatform.github.io/docs/cloudcode/guide'} target='_blank'>Learn more</a>.</span>}
			icon='gears'
			cta='Create a Webhook'
			action={this.openNewWebhookModal.bind(this)} />
	}
=======
  renderEmpty() {
    return <EmptyState
      title='Webhooks'
      description={<span>Use webhooks to run Cloud Code or connect Parse to your own server. <a href={getSiteDomain() + '/docs/cloudcode/guide'} target='_blank'>Learn more</a>.</span>}
      icon='gears'
      cta='Create a Webhook'
      action={this.openNewWebhookModal.bind(this)} />
  }
>>>>>>> 66d087e2

  tableData() {
    if (this.props.webhooks.data) {
      let hooks = this.props.webhooks.data.get('webhooks');
      if (hooks) {
        return hooks.toArray();
      }
    }
    return undefined;
  }

  openNewWebhookModal() {
    this.setState({showNewWebhookModal: true});
  }
}<|MERGE_RESOLUTION|>--- conflicted
+++ resolved
@@ -281,16 +281,6 @@
     ];
   }
 
-<<<<<<< HEAD
-	renderEmpty() {
-		return <EmptyState
-			title='Webhooks'
-			description={<span>Use webhooks to run Cloud Code or connect Parse to your own server. <a href={'https://parseplatform.github.io/docs/cloudcode/guide'} target='_blank'>Learn more</a>.</span>}
-			icon='gears'
-			cta='Create a Webhook'
-			action={this.openNewWebhookModal.bind(this)} />
-	}
-=======
   renderEmpty() {
     return <EmptyState
       title='Webhooks'
@@ -299,7 +289,6 @@
       cta='Create a Webhook'
       action={this.openNewWebhookModal.bind(this)} />
   }
->>>>>>> 66d087e2
 
   tableData() {
     if (this.props.webhooks.data) {
