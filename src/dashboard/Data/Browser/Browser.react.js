--- conflicted
+++ resolved
@@ -228,12 +228,9 @@
       this.state.counts[className] = 0;
       history.push(this.context.generatePath('browser/' + className));
     }).then(() => {
-      this.setState({ showCreateClassDialog: false });
-<<<<<<< HEAD
       // Send track event
       back4AppNavigation && back4AppNavigation.createClassClickEvent()
-    });
-=======
+      this.setState({ showCreateClassDialog: false });
     }).catch(error => {
       let errorDeletingNote = 'Internal server error'
       if (error.code === 403) errorDeletingNote = error.message;
@@ -241,7 +238,6 @@
       this.showNote(errorDeletingNote, true);
       this.setState({ showCreateClassDialog: false });
     })
->>>>>>> f102a856
   }
 
   dropClass(className) {
