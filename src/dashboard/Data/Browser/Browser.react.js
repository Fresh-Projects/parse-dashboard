/*
 * Copyright (c) 2016-present, Parse, LLC
 * All rights reserved.
 *
 * This source code is licensed under the license found in the LICENSE file in
 * the root directory of this source tree.
 */
import { ActionTypes }                    from 'lib/stores/SchemaStore';
import { post }                           from 'lib/AJAX';
import AccountManager                     from 'lib/AccountManager';
import AddColumnDialog                    from 'dashboard/Data/Browser/AddColumnDialog.react';
import CategoryList                       from 'components/CategoryList/CategoryList.react';
import CreateClassDialog                  from 'dashboard/Data/Browser/CreateClassDialog.react';
import DashboardView                      from 'dashboard/DashboardView.react';
import DataBrowser                        from 'dashboard/Data/Browser/DataBrowser.react';
import { DefaultColumns, SpecialClasses } from 'lib/Constants';
import DeleteRowsDialog                   from 'dashboard/Data/Browser/DeleteRowsDialog.react';
import DropClassDialog                    from 'dashboard/Data/Browser/DropClassDialog.react';
import EmptyState                         from 'components/EmptyState/EmptyState.react';
import ImportDialog                       from 'dashboard/Data/Browser/ImportDialog.react';
import ImportRelationDialog               from 'dashboard/Data/Browser/ImportRelationDialog.react';
import ExportDialog                       from 'dashboard/Data/Browser/ExportDialog.react';
import AttachRowsDialog                   from 'dashboard/Data/Browser/AttachRowsDialog.react';
import AttachSelectedRowsDialog           from 'dashboard/Data/Browser/AttachSelectedRowsDialog.react';
import history                            from 'dashboard/history';
import { List, Map }                      from 'immutable';
import Notification                       from 'dashboard/Data/Browser/Notification.react';
import Parse                              from 'parse';
import prettyNumber                       from 'lib/prettyNumber';
import queryFromFilters                   from 'lib/queryFromFilters';
import React                              from 'react';
import RemoveColumnDialog                 from 'dashboard/Data/Browser/RemoveColumnDialog.react';
import SidebarAction                      from 'components/Sidebar/SidebarAction';
import stringCompare                      from 'lib/stringCompare';
import styles                             from 'dashboard/Data/Browser/Browser.scss';
import subscribeTo                        from 'lib/subscribeTo';
import * as ColumnPreferences             from 'lib/ColumnPreferences';
import introJs from 'intro.js'
import introStyle from 'stylesheets/introjs.css';
import Tour from 'components/Tour/Tour.react';

@subscribeTo('Schema', 'schema')
export default class Browser extends DashboardView {
  constructor() {
    super();
    this.section = 'Core';
    this.subsection = 'Database Browser'
    this.action = new SidebarAction('Create a class', this.showCreateClass.bind(this));
    this.noteTimeout = null;
    this.footerMenuButtons = [
      <a key={0} onClick={() => this.setState({ showTour: true })}>Play intro</a>
    ];

    const user = AccountManager.currentUser();

    this.state = {
      showCreateClassDialog: false,
      showAddColumnDialog: false,
      showRemoveColumnDialog: false,
      showDropClassDialog: false,
      showImportDialog: false,
      showImportRelationDialog: false,
      showExportDialog: false,
      showAttachRowsDialog: false,
      rowsToDelete: null,

      relation: null,
      counts: {},
      filteredCounts: {},
      clp: {},
      filters: new List(),
      ordering: '-createdAt',
      selection: {},

      data: null,
      lastMax: -1,
      newObject: null,

      lastError: null,
      lastNote: null,

      relationCount: 0,
      showTour: user && user.playDatabaseBrowserTutorial
    };

    this.prefetchData = this.prefetchData.bind(this);
    this.fetchData = this.fetchData.bind(this);
    this.fetchRelation = this.fetchRelation.bind(this);
    this.fetchRelationCount = this.fetchRelationCount.bind(this);
    this.fetchNextPage = this.fetchNextPage.bind(this);
    this.updateFilters = this.updateFilters.bind(this);
    this.showRemoveColumn = this.showRemoveColumn.bind(this);
    this.showDeleteRows = this.showDeleteRows.bind(this);
    this.showDropClass = this.showDropClass.bind(this);
    this.showExport = this.showExport.bind(this);
    this.showImport = this.showImport.bind(this);
    this.showImportRelation = this.showImportRelation.bind(this);
    this.showAttachRowsDialog = this.showAttachRowsDialog.bind(this);
    this.cancelAttachRows = this.cancelAttachRows.bind(this);
    this.confirmAttachRows = this.confirmAttachRows.bind(this);
    this.showAttachSelectedRowsDialog = this.showAttachSelectedRowsDialog.bind(this);
    this.confirmAttachSelectedRows = this.confirmAttachSelectedRows.bind(this);
    this.cancelAttachSelectedRows = this.cancelAttachSelectedRows.bind(this);
    this.getClassRelationColumns = this.getClassRelationColumns.bind(this);
    this.showCreateClass = this.showCreateClass.bind(this);
    this.refresh = this.refresh.bind(this);
    this.selectRow = this.selectRow.bind(this);
    this.updateRow = this.updateRow.bind(this);
    this.updateOrdering = this.updateOrdering.bind(this);
    this.handlePointerClick = this.handlePointerClick.bind(this);
    this.handleCLPChange = this.handleCLPChange.bind(this);
    this.setRelation = this.setRelation.bind(this);
    this.showAddColumn = this.showAddColumn.bind(this);
    this.addRow = this.addRow.bind(this);
    this.showCreateClass = this.showCreateClass.bind(this);
    this.createClass = this.createClass.bind(this);
    this.addColumn = this.addColumn.bind(this);
    this.removeColumn = this.removeColumn.bind(this);
    this.showNote = this.showNote.bind(this);
  }

  componentWillMount() {
    this.props.schema.dispatch(ActionTypes.FETCH)
    .then(() => this.handleFetchedSchema());
    if (!this.props.params.className && this.props.schema.data.get('classes')) {
      this.redirectToFirstClass(this.props.schema.data.get('classes'));
    } else if (this.props.params.className) {
      this.prefetchData(this.props, this.context);
    }
  }

  componentWillReceiveProps(nextProps, nextContext) {
    if (this.context !== nextContext) {
      if (this.props.params.appId !== nextProps.params.appId || !this.props.params.className) {
        this.setState({ counts: {} });
        Parse.Object._clearAllState();
      }
      this.prefetchData(nextProps, nextContext);
      nextProps.schema.dispatch(ActionTypes.FETCH)
      .then(() => this.handleFetchedSchema());
    }
    if (!nextProps.params.className && nextProps.schema.data.get('classes')) {
      this.redirectToFirstClass(nextProps.schema.data.get('classes'));
    }
  }

  getTourConfig() {
    const createClassCode = `
      <section class="intro-code">
        <pre><span class="intro-code-keyword">const</span> B4aVehicle = Parse.Object.extend(<span class="intro-code-string">'B4aVehicle'</span>);</pre>
        <pre><span class="intro-code-keyword">const</span> vehicle = <span class="intro-code-keyword">new</span> B4aVehicle();</pre>
        <br/>
        <pre>vehicle.set('name', <span class="intro-code-string">'Corolla'</span>);</pre>
        <pre>vehicle.set('price', <span class="intro-code-number">19499</span>);</pre>
        <pre>vehicle.set('color' <span class="intro-code-string">'black'</span>);</pre>
        <br/>
        <pre>vehicle.save().then(savedObject => {</pre>
        <pre>  <span class="intro-code-comment">// The class is automatically created on</span></pre>
        <pre>  <span class="intro-code-comment">// the back-end when saving the object!</span></pre>
        <pre>  console.log(savedObject);</pre>
        <pre>},</pre>
        <pre>error => {</pre>
        <pre>  console.error(error);</pre>
        <pre>});</pre>
      </section>
    `;
    const steps = [
      {
        eventId: 'Database Browser Section',
        element: () => document.querySelector('[class^="section_contents"] > div > div'),
        intro: `To better understand how Back4App works let’s create a class and persist data on it.<br />
        At this <b>Database Browser</b> section, you can create and access your classes using this Dashboard.`,
        position: 'right'
      },
      {
        eventId: 'Custom Class and Object Creation',
        element: () => document.querySelector('[class^="section_header"][href*="/apidocs"]'),
        intro: `Now we’ve executed the code below extracted from the <b>API Reference</b> section to create a class and persist a sample data in your App.${createClassCode}`,
        position: 'right'
      },
      {
        eventId: 'Custom Class Link',
        element: () => document.querySelector('[class^=class_list]'),
        intro: `This is the new <b>B4aVehicle</b> class just created!`,
        position: 'right'
      },
      {
        eventId: 'Custom Class Data Table',
        element: () => document.querySelector('[class^=browser]'),
        intro: `As you can see the <b>B4aVehicle</b> class already has its first data.`,
        position: 'right'
      },
      {
        eventId: 'Create a Class Button',
        element: () => document.querySelector('[class^="section_contents"] [class^=subitem] a[class^=action]'),
        intro: `You can also create classes and manage your data directly through the Dashboard.`,
        position: 'bottom'
      },
      {
        eventId: 'Contextual Help',
        element: () => document.querySelector('.toolbar-help-section'),
        intro: `At any time, you can get specific help accessing this contextual section.`,
        position: 'bottom'
      },
      {
        eventId: 'Play Intro Button',
        element: document.querySelector('[class^="footer"] [class^="more"]'),
        intro: `You can find this tour and play it again by pressing this button and selecting <b>"Play intro"</b>.`,
        position: 'right'
      }
    ];
    const { context } = this;
    const { schema } = this.props;
    const user = AccountManager.currentUser();

    let unexpectedErrorThrown = false;

    return {
      steps,
      onBeforeStart: () => {
        document.querySelector('[class^="section_contents"] > div > div').style.backgroundColor = "#0e69a0";
        document.querySelector('[class^="section_header"][href*="/apidocs"]').style.backgroundColor = "#0c5582";
        post(`/tutorial`, { databaseBrowser: true });

        // Updates the current logged user so that the tutorial won't be played
        // again when the user switches to another page
        user.playDatabaseBrowserTutorial = false;
        AccountManager.setCurrentUser({ user });
      },
      onBeforeChange: function(targetElement) {
        const introItems = this._introItems;

        // Fires event if it's not a forced transition
        if (!this._forcedStep && typeof back4AppNavigation === 'object' && typeof back4AppNavigation.onDatabaseBrowserTourStep === 'function') {
          back4AppNavigation.onDatabaseBrowserTourStep(introItems[this._currentStep].eventId);
        } else {
          this._forcedStep = false;
        }
        switch(this._currentStep) {
          case 1:
            schema.dispatch(ActionTypes.CREATE_CLASS, {
              className: 'B4aVehicle',
              fields: {
                name: { type: 'String' },
                price: { type: 'Number' },
                color: { type: 'String' },
              }
            }).then(() => {
              const vehicleClassLink = document.querySelector('[class^=class_list] [title="B4aVehicle"]');
              introItems[2].element = vehicleClassLink;
              return context.currentApp.apiRequest('POST', '/classes/B4aVehicle', { name: 'Corolla', price: 19499, color: 'black' }, { useMasterKey: true });
            }).catch(e => {
              const vehicleClassLink = document.querySelector('[class^=class_list] [title="B4aVehicle"]');
              if (vehicleClassLink) {
                introItems[2].element = vehicleClassLink;
              }
              // Class already exists error
              if (e.code !== 103) {
                if (!unexpectedErrorThrown) {
                  introItems.splice(2, 2);
                  for (let i=2; i<introItems.length; i++) {
                    introItems[i].step -= 2;
                  }
                  unexpectedErrorThrown = true;
                }
                console.error(e);
              }
            });
            break;
          case 2:
            const numberLayer = document.querySelector('.introjs-helperNumberLayer');
            numberLayer.style.marginLeft = 0;
            if (!unexpectedErrorThrown) {
              history.push(context.generatePath('browser/B4aVehicle'));
            }
            break;
          case 3:
            if (!unexpectedErrorThrown) {
              this._introItems[3].element = document.querySelector('[class^=browser] [class^=tableRow] > :nth-child(2)');
            }
            break;
          case 4:
            if(unexpectedErrorThrown) {
              targetElement.style.backgroundColor = 'inherit';
            }
            break;
          case 6:
            targetElement.style.backgroundColor = 'inherit';
            break;
        }
      },
      onAfterChange: function(targetElement) {
        switch(this._currentStep) {
          case 1:
            const numberLayer = document.querySelector('.introjs-helperNumberLayer');
            numberLayer.style.marginLeft = '20px';
            break;
          case 2:
            if (!unexpectedErrorThrown) {
              targetElement.style.backgroundColor = "#0e69a0";
            }
            break;
        }
      },
      onBeforeExit: function() {
        // If is exiting before the last step, avoid exit and shows the last step
        if (this._currentStep < this._introItems.length - 1) {
          this._forcedStep = true;
          this.goToStep(this._introItems.length);
          return false;
        }
      },
      onExit: () => {
        this.setState({ showTour: false });
      }
    };
  }

  async prefetchData(props, context) {
    const filters = this.extractFiltersFromQuery(props);
    const { className, entityId, relationName } = props.params;
    const isRelationRoute = entityId && relationName;
    let relation = this.state.relation;
    if (isRelationRoute && !relation) {
      const parentObjectQuery = new Parse.Query(className);
      const parent = await parentObjectQuery.get(entityId, { useMasterKey: true });
      relation = parent.relation(relationName);
    }
    await this.setState({
      data: null,
      newObject: null,
      lastMax: -1,
      ordering: ColumnPreferences.getColumnSort(
        false,
        context.currentApp.applicationId,
        className,
      ),
      selection: {},
      relation: isRelationRoute ? relation : null,
    });
    if (isRelationRoute) {
      this.fetchRelation(relation, filters);
    } else if (className) {
      this.fetchData(className, filters);
    }
  }

  extractFiltersFromQuery(props) {
    let filters = new List();
    //TODO: url limit issues ( we may want to check for url limit), unlikely but possible to run into
    const query = props.location && props.location.query;
    if (query && query.filters) {
      const queryFilters = JSON.parse(query.filters);
      queryFilters.forEach((filter) => filters = filters.push(new Map(filter)));
    }
    return filters;
  }

  redirectToFirstClass(classList) {
    if (!classList.isEmpty()) {
      classList = Object.keys(classList.toObject());
      let classes = classList.filter(className => className !== '_Role' && className !== '_User' && className !== '_Installation');
      classes.sort((a, b) => {
        if (a[0] === '_' && b[0] !== '_') {
          return -1;
        }
        if (b[0] === '_' && a[0] !== '_') {
          return 1;
        }
        return a.toUpperCase() < b.toUpperCase() ? -1 : 1;
      });
      if (classes[0]) {
        history.replace(this.context.generatePath(`browser/${classes[0]}`));
      } else {
        if (classList.indexOf('_User') !== -1) {
          history.replace(this.context.generatePath('browser/_User'));
        } else {
          history.replace(this.context.generatePath(`browser/${classList[0]}`));
        }
      }
    }
  }

  showCreateClass() {
    if (!this.props.schema.data.get('classes')) {
      return;
    }
    this.setState({ showCreateClassDialog: true });
  }

  showAddColumn() {
    this.setState({ showAddColumnDialog: true });
  }

  showRemoveColumn() {
    this.setState({ showRemoveColumnDialog: true });
  }

  showDeleteRows(rows) {
    this.setState({ rowsToDelete: rows });
  }

  showDropClass() {
    this.setState({ showDropClassDialog: true });
  }

  showImport() {
    this.setState({ showImportDialog: true });
  }

  showImportRelation() {
    this.setState({ showImportRelationDialog: true });
  }

  showExport() {
    this.setState({ showExportDialog: true });
  }

  createClass(className) {
    this.props.schema.dispatch(ActionTypes.CREATE_CLASS, { className }).then(() => {
      this.state.counts[className] = 0;
      history.push(this.context.generatePath('browser/' + className));
    }).then(() => {
      // Send track event
      back4AppNavigation && back4AppNavigation.createClassClickEvent()
      this.setState({ showCreateClassDialog: false });
    }).catch(error => {
      let errorDeletingNote = 'Internal server error'
      if (error.code === 403) errorDeletingNote = error.message;

      this.showNote(errorDeletingNote, true);
      this.setState({ showCreateClassDialog: false });
    })
  }

  dropClass(className) {
    this.props.schema.dispatch(ActionTypes.DROP_CLASS, { className }).then(() => {
      this.setState({showDropClassDialog: false });
      delete this.state.counts[className];
      history.push(this.context.generatePath('browser'));
    }, (error) => {
      let msg = typeof error === 'string' ? error : error.message;
      if (msg) {
        msg = msg[0].toUpperCase() + msg.substr(1);
      }

      if (error.code === 403) msg = error.message;
      this.setState({showDropClassDialog: false });

      this.showNote(msg, true);
    });
  }

  importClass(className, file) {
    return this.context.currentApp.importData(className, file)
      .then((res) => {
        return res;
      }, (error) => {
        console.log(error);
        return Promise.resolve({
          error: true,
          message: error.message
        });
      });
  }

  importRelation(className, relationName, file) {
    return this.context.currentApp.importRelationData(className, relationName, file)
      .then((res) => {
        return res;
      }, (error) => {
        console.log(error);
        return Promise.resolve({
          error: true,
          message: error.message
        });
      });
  }

  exportClass(className) {
    this.context.currentApp.exportClass(className).always(() => {
      this.setState({ showExportDialog: false });
    });
  }

  addColumn(type, name, target) {
    let payload = {
      className: this.props.params.className,
      columnType: type,
      name: name,
      targetClass: target
    };
    this.props.schema.dispatch(ActionTypes.ADD_COLUMN, payload).then(() => {
      this.setState({ showAddColumnDialog: false });
    }).catch(error => {
      let errorDeletingNote = 'Internal server error'
      if (error.code === 403) errorDeletingNote = error.message;

      this.showNote(errorDeletingNote, true);
      this.setState({ showAddColumnDialog: false });
    })
  }

  addRow() {
    if (!this.state.newObject) {
      const relation = this.state.relation;
      this.setState({
        newObject: (relation ?
          new Parse.Object(relation.targetClassName)
        : new Parse.Object(this.props.params.className) ),
      });
    }
  }

  removeColumn(name) {
    let payload = {
      className: this.props.params.className,
      name: name
    };
    this.props.schema.dispatch(ActionTypes.DROP_COLUMN, payload).then(() => {
      let state = { showRemoveColumnDialog: false };
      if (this.state.ordering === name || this.state.ordering === '-' + name) {
        state.ordering = '-createdAt';
      }
      this.setState(state);
    }).catch(error => {
      let errorDeletingNote = 'Internal server error'
      if (error.code === 403) errorDeletingNote = error.message;

      this.showNote(errorDeletingNote, true);
      this.setState({ showRemoveColumnDialog: false });

    })
  }

  handleFetchedSchema() {
    this.props.schema.data.get('classes').forEach((_, className) => {
      this.context.currentApp.getClassCount(className)
      .then(count => this.setState({ counts: { [className]: count, ...this.state.counts } }));
    })
    this.setState({clp: this.props.schema.data.get('CLPs').toJS()});
  }

  async refresh() {
    const relation = this.state.relation;
    const prevFilters = this.state.filters || new List();
    const initialState = {
      data: null,
      newObject: null,
      lastMax: -1,
      selection: {},
      relation: null
    };
    if (relation) {
      await this.setState(initialState);
      await this.setRelation(relation, prevFilters);
    } else {
      await this.setState({
        ...initialState,
        relation: null,
      });
      await this.fetchData(this.props.params.className, prevFilters);
    }
  }

  async fetchParseData(source, filters) {
    const query = queryFromFilters(source, filters);
    const sortDir = this.state.ordering[0] === '-' ? '-' : '+';
    const field = this.state.ordering.substr(sortDir === '-' ? 1 : 0)

    if (sortDir === '-') {
      query.descending(field)
    } else {
      query.ascending(field)
    }

    query.limit(200);
    const data = await query.find({ useMasterKey: true });
    return data;
  }

  async fetchParseDataCount(source, filters) {
    const query = queryFromFilters(source, filters);
    const count = await query.count({ useMasterKey: true });
    return count;
  }

  async fetchData(source, filters = new List()) {
    try {
      const data = await this.fetchParseData(source, filters);
      var filteredCounts = {...this.state.filteredCounts};
      if (filters.size > 0) {
        filteredCounts[source] = await this.fetchParseDataCount(source,
          filters);
      } else {
        delete filteredCounts[source];
      }
      this.setState(
        {data: data, filters, lastMax: 200, filteredCounts: filteredCounts});
    }
    catch(err) {
      this.setState(
        { data: [], filters, err });
    }
  }

  async fetchRelation(relation, filters = new List()) {
    const data = await this.fetchParseData(relation, filters);
    const relationCount = await this.fetchRelationCount(relation);
    await this.setState({
      relation,
      relationCount,
      selection: {},
      data,
      filters,
      lastMax: 200,
    });
  }

  async fetchRelationCount(relation) {
    return await this.context.currentApp.getRelationCount(relation);
  }

  fetchNextPage() {
    if (!this.state.data) {
      return null;
    }
    let className = this.props.params.className;
    let source = this.state.relation || className;
    let query = queryFromFilters(source, this.state.filters);
    if (this.state.ordering !== '-createdAt') {
      // Construct complex pagination query
      let equalityQuery = queryFromFilters(source, this.state.filters);
      let field = this.state.ordering;
      let ascending = true;
      let comp = this.state.data[this.state.data.length - 1].get(field);
      if (field === 'objectId' || field === '-objectId') {
        comp = this.state.data[this.state.data.length - 1].id;
      }
      if (field[0] === '-') {
        field = field.substr(1);
        query.lessThan(field, comp);
        ascending = false;
      } else {
        query.greaterThan(field, comp);
      }
      equalityQuery.equalTo(field, comp);
      equalityQuery.lessThan('createdAt', this.state.data[this.state.data.length - 1].get('createdAt'));
      query = Parse.Query.or(query, equalityQuery);
      if (ascending) {
        query.ascending(this.state.ordering);
      } else {
        query.descending(this.state.ordering.substr(1));
      }
    } else {
      query.lessThan('createdAt', this.state.data[this.state.data.length - 1].get('createdAt'));
    }
    query.addDescending('createdAt');
    query.limit(200);

    query.find({ useMasterKey: true }).then((nextPage) => {
      if (className === this.props.params.className) {
        this.setState((state) => ({ data: state.data.concat(nextPage)}));
      }
    });
    this.setState({ lastMax: this.state.lastMax + 200 });
  }

  updateFilters(filters) {
    const relation = this.state.relation;
    if (relation) {
      this.setRelation(relation, filters);
    } else {
      const source = this.props.params.className;
      const _filters = JSON.stringify(filters.toJSON());
      const url = `browser/${source}${(filters.size === 0 ? '' : `?filters=${(encodeURIComponent(_filters))}`)}`;
      // filters param change is making the fetch call
      history.push(this.context.generatePath(url));
    }
  }

  updateOrdering(ordering) {
    let source = this.state.relation || this.props.params.className;
    this.setState({
      ordering: ordering,
      selection: {}
    }, () => this.fetchData(source, this.state.filters));
    ColumnPreferences.getColumnSort(
      ordering,
      this.context.currentApp.applicationId,
      this.props.params.className
    );
  }

  getRelationURL() {
    const relation = this.state.relation;
    const className = this.props.params.className;
    const entityId = relation.parent.id;
    const relationName = relation.key;
    return this.context.generatePath(`browser/${className}/${entityId}/${relationName}`);
  }

  setRelation(relation, filters) {
    this.setState({
      relation: relation,
      relationCount: 0,
      selection: {},
    }, () => {
      let filterQueryString;
      if (filters && filters.size) {
        filterQueryString = encodeURIComponent(JSON.stringify(filters.toJSON()));
      }
      const url = `${this.getRelationURL()}${filterQueryString ? `?filters=${filterQueryString}` : ''}`;
      history.push(url);
    });
  }

  handlePointerClick({ className, id }) {
    let filters = JSON.stringify([{
        field: 'objectId',
        constraint: 'eq',
        compareTo: id
    }]);
    history.push(this.context.generatePath(`browser/${className}?filters=${encodeURIComponent(filters)}`));
  }

  handleCLPChange(clp) {
    let p = this.props.schema.dispatch(ActionTypes.SET_CLP, {
      className: this.props.params.className,
      clp,
    });
    p.then(() => this.handleFetchedSchema());
    return p;
  }

  updateRow(row, attr, value) {
    const isNewObject = row < 0;
    const obj = isNewObject ? this.state.newObject : this.state.data[row];
    if (!obj) {
      return;
    }
    const prev = obj.get(attr);
    if (value === prev) {
      return;
    }
    if (value === undefined) {
      obj.unset(attr);
    } else {
      obj.set(attr, value);
    }
    obj.save(null, { useMasterKey: true }).then((objectSaved) => {
      const createdOrUpdated = isNewObject ? "created" : "updated";
      let msg = objectSaved.className + " with id '" + objectSaved.id + "' " + createdOrUpdated;
      this.showNote(msg, false);

      const state = { data: this.state.data };

      if (isNewObject) {
        const relation = this.state.relation;
        if (relation) {
          const parent = relation.parent;
          const parentRelation = parent.relation(relation.key);
          parentRelation.add(obj);
          const targetClassName = relation.targetClassName;
          parent.save(null, { useMasterKey: true }).then(() => {
            this.setState({
              newObject: null,
              data: [
                obj,
                ...this.state.data,
              ],
              relationCount: this.state.relationCount + 1,
              counts: {
                ...this.state.counts,
                [targetClassName]: this.state.counts[targetClassName] + 1,
              },
            });
          }, (error) => {
            let msg = typeof error === 'string' ? error : error.message;
            if (msg) {
              msg = msg[0].toUpperCase() + msg.substr(1);
            }
            obj.set(attr, prev);
            this.setState({ data: this.state.data });
            this.showNote(msg, true);
          });
        } else {
          state.newObject = null;
          if (this.props.params.className === obj.className) {
            this.state.data.unshift(obj);
          }
          this.state.counts[obj.className] += 1;
        }
      }
      this.setState(state);
    }, (error) => {
      let msg = typeof error === 'string' ? error : error.message;
      if (msg) {
        msg = msg[0].toUpperCase() + msg.substr(1);
      }
      if (!isNewObject) {
        obj.set(attr, prev);
        this.setState({ data: this.state.data });
      }

      this.showNote(msg, true);
    });
  }

  deleteRows(rows) {
    this.setState({ rowsToDelete: null, selection: {} });
    let className = this.props.params.className;
    if (!this.state.relation && rows['*']) {
      this.context.currentApp.clearCollection(className).then(() => {
        if (this.props.params.className === className) {
          this.state.counts[className] = 0;
          this.setState({
            data: [],
            lastMax: 200,
            selection: {},
          });
        }
      });
    } else {
      let indexes = [];
      let toDelete = [];
      let seeking = Object.keys(rows).length;
      for (let i = 0; i < this.state.data.length && indexes.length < seeking; i++) {
        let obj = this.state.data[i];
        if (!obj || !obj.id) {
          continue;
        }
        if (rows[obj.id]) {
          indexes.push(i);
          toDelete.push(this.state.data[i]);
        }
      }

      const toDeleteObjectIds = [];
      toDelete.forEach((obj) => { toDeleteObjectIds.push(obj.id); });

      let relation = this.state.relation;
      if (relation && toDelete.length) {
        relation.remove(toDelete);
        relation.parent.save(null, { useMasterKey: true }).then(() => {
          if (this.state.relation === relation) {
            for (let i = 0; i < indexes.length; i++) {
              this.state.data.splice(indexes[i] - i, 1);
            }
            this.setState({
              relationCount: this.state.relationCount - toDelete.length,
            });
          }
        });
      } else if (toDelete.length) {
        Parse.Object.destroyAll(toDelete, { useMasterKey: true }).then(() => {
          let deletedNote;

          if (toDeleteObjectIds.length == 1) {
            deletedNote = className + " with id '" + toDeleteObjectIds[0] + "' deleted";
          } else {
            deletedNote = toDeleteObjectIds.length + " " + className + " objects deleted";
          }

          this.showNote(deletedNote, false);

          if (this.props.params.className === className) {
            for (let i = 0; i < indexes.length; i++) {
              this.state.data.splice(indexes[i] - i, 1);
            }
            this.state.counts[className] -= indexes.length;
            this.forceUpdate();
          }
        }, (error) => {
          let errorDeletingNote = null;

          if (error.code === Parse.Error.AGGREGATE_ERROR) {
            if (error.errors.length == 1) {
              errorDeletingNote = "Error deleting " + className + " with id '" + error.errors[0].object.id + "'";
            } else if (error.errors.length < toDeleteObjectIds.length) {
              errorDeletingNote = "Error deleting " + error.errors.length + " out of " + toDeleteObjectIds.length + " " + className + " objects";
            } else {
              errorDeletingNote = "Error deleting all " + error.errors.length + " " + className + " objects";
            }
          } else {
            if (toDeleteObjectIds.length == 1) {
              errorDeletingNote = "Error deleting " + className + " with id '" + toDeleteObjectIds[0] + "'";
            } else {
              errorDeletingNote = "Error deleting " + toDeleteObjectIds.length + " " + className + " objects";
            }
          }

          if (error.code === 403) errorDeletingNote = error.message;


          this.showNote(errorDeletingNote, true);
        });
      }
    }
  }

  selectRow(id, checked) {
    this.setState(({ selection }) => {
      if (id === '*') {
        return { selection: checked ? { '*': true } : {} };
      }
      if (checked) {
        selection[id] = true;
      } else {
        delete selection[id];
      }
      return { selection };
    });
  }

  hasExtras() {
    return !!(
      this.state.showCreateClassDialog ||
      this.state.showAddColumnDialog ||
      this.state.showRemoveColumnDialog ||
      this.state.showDropClassDialog ||
      this.state.showImportDialog ||
      this.state.showImportRelationDialog ||
      this.state.showExportDialog ||
      this.state.rowsToDelete ||
      this.state.showAttachRowsDialog ||
      this.state.showAttachSelectedRowsDialog
    );
  }

  showAttachRowsDialog() {
    this.setState({
      showAttachRowsDialog: true,
    });
  }

  cancelAttachRows() {
    this.setState({
      showAttachRowsDialog: false,
    });
  }

  async confirmAttachRows(objectIds) {
    if (!objectIds || !objectIds.length) {
      throw 'No objectId passed';
    }
    const relation = this.state.relation;
    const query = new Parse.Query(relation.targetClassName);
    const parent = relation.parent;
    query.containedIn('objectId', objectIds);
    let objects = await query.find({ useMasterKey: true });
    const missedObjectsCount = objectIds.length - objects.length;
    if (missedObjectsCount) {
      const missedObjects = [];
      objectIds.forEach((objectId) => {
        const object = objects.find(x => x.id === objectId);
        if (!object) {
          missedObjects.push(objectId);
        }
      });
      const errorSummary = `${missedObjectsCount === 1 ? 'The object is' : `${missedObjectsCount} Objects are`} not retrieved:`;
      throw `${errorSummary} ${JSON.stringify(missedObjects)}`;
    }
    parent.relation(relation.key).add(objects);
    await parent.save(null, { useMasterKey: true });
    // remove duplication
    this.state.data.forEach(origin => objects = objects.filter(object => object.id !== origin.id));
    this.setState({
      data: [
        ...objects,
        ...this.state.data,
      ],
      relationCount: this.state.relationCount + objects.length,
      showAttachRowsDialog: false,
    });
  }

  showAttachSelectedRowsDialog() {
    this.setState({
      showAttachSelectedRowsDialog: true,
    });
  }

  cancelAttachSelectedRows() {
    this.setState({
      showAttachSelectedRowsDialog: false,
    });
  }

  async confirmAttachSelectedRows(className, targetObjectId, relationName, objectIds) {
    const parentQuery = new Parse.Query(className);
    const parent = await parentQuery.get(targetObjectId, { useMasterKey: true });
    const query = new Parse.Query(this.props.params.className);
    query.containedIn('objectId', objectIds);
    const objects = await query.find({ useMasterKey: true });
    parent.relation(relationName).add(objects);
    await parent.save(null, { useMasterKey: true });
    this.setState({
      selection: {},
    });
  }

  getClassRelationColumns(className) {
    const currentClassName = this.props.params.className;
    return this.getClassColumns(className, false)
      .map(column => {
        if (column.type === 'Relation' && column.targetClass === currentClassName) {
          return column.name;
        }
      })
      .filter(column => column);
  }

  getClassColumns(className, onlyTouchable = true) {
    let columns = [];
    const classes = this.props.schema.data.get('classes');
    classes.get(className).forEach((field, name) => {
        columns.push({
          ...field,
          name,
        });
    });
    if (onlyTouchable) {
      let untouchable = DefaultColumns.All;
      if (className[0] === '_' && DefaultColumns[className]) {
        untouchable = untouchable.concat(DefaultColumns[className]);
      }
      columns = columns.filter((column) => untouchable.indexOf(column.name) === -1);
    }
    return columns;
  }

  renderSidebar() {
    let current = this.props.params.className || '';
    let classes = this.props.schema.data.get('classes');
    if (!classes) {
      return null;
    }
    let special = [];
    let categories = [];
    classes.forEach((value, key) => {
      let count = this.state.counts[key];
      if (count === undefined) {
        count = '';
      } else if (count >= 1000) {
        count = prettyNumber(count);
      }
      if (SpecialClasses[key]) {
        special.push({ name: SpecialClasses[key], id: key, count: count });
      } else {
        categories.push({ name: key, count: count });
      }
    });
    special.sort((a, b) => stringCompare(a.name, b.name));
    categories.sort((a, b) => stringCompare(a.name, b.name));
    return (
      <CategoryList
        current={current}
        linkPrefix={'browser/'}
        categories={special.concat(categories)} />
    );
  }

  showNote(message, isError) {
    if (!message) {
      return;
    }

    clearTimeout(this.noteTimeout);

    if (isError) {
      this.setState({ lastError: message, lastNote: null });
    } else {
      this.setState({ lastNote: message, lastError: null });
    }

    this.noteTimeout = setTimeout(() => {
      this.setState({ lastError: null, lastNote: null });
    }, 3500);
  }

  renderContent() {
    let browser = null;
    let className = this.props.params.className;
    if (this.state.relation) {
      className = this.state.relation.targetClassName;
    }
    let classes = this.props.schema.data.get('classes');
    if (classes) {
      if (classes.size === 0) {
        browser = (
          <div className={styles.empty}>
            <EmptyState
              title='You have no classes yet'
              description={'This is where you can view and edit your app\u2019s data'}
              icon='files-solid'
              cta='Create your first class'
              action={this.showCreateClass} />
          </div>
        );
      } else if (className && classes.get(className)) {
        let schema = {};
        classes.get(className).forEach(({ type, targetClass }, col) => {
          schema[col] = {
            type,
            targetClass,
          };
        });

        let columns = {
          objectId: { type: 'String' }
        };
        let userPointers = [];
        classes.get(className).forEach((field, name) => {
          if (name === 'objectId') {
            return;
          }
          let info = { type: field.type };
          if (field.targetClass) {
            info.targetClass = field.targetClass;
            if (field.targetClass === '_User') {
              userPointers.push(name);
            }
          }
          columns[name] = info;
        });

        var count;
        if (this.state.relation) {
          count = this.state.relationCount;
        } else {
          if (className in this.state.filteredCounts) {
            count = this.state.filteredCounts[className];
          } else {
            count = this.state.counts[className];
          }
        }
        browser = (
          <DataBrowser
            count={count}
            perms={this.state.clp[className]}
            schema={schema}
            userPointers={userPointers}
            filters={this.state.filters}
            onFilterChange={this.updateFilters}
            onRemoveColumn={this.showRemoveColumn}
            onDeleteRows={this.showDeleteRows}
            onDropClass={this.showDropClass}
            onExport={this.showExport}
            onImport={this.showImport}
            onImportRelation={this.showImportRelation}
            onChangeCLP={this.handleCLPChange}
            onRefresh={this.refresh}
            onAttachRows={this.showAttachRowsDialog}
            onAttachSelectedRows={this.showAttachSelectedRowsDialog}

            columns={columns}
            className={className}
            fetchNextPage={this.fetchNextPage}
            maxFetched={this.state.lastMax}
            selectRow={this.selectRow}
            selection={this.state.selection}
            data={this.state.data}
            ordering={this.state.ordering}
            newObject={this.state.newObject}
            relation={this.state.relation}
            disableKeyControls={this.hasExtras()}
            updateRow={this.updateRow}
            updateOrdering={this.updateOrdering}
            onPointerClick={this.handlePointerClick}
            setRelation={this.setRelation}
            onAddColumn={this.showAddColumn}
            onAddRow={this.addRow}
            onAddClass={this.showCreateClass}
<<<<<<< HEAD
            err={this.state.err} />
=======
            err={this.state.err}
            playVideoTutorial={playVideoTutorial}
            showNote={this.showNote}/>
>>>>>>> 10e0b3d3
        );
      }
    }
    let extras = null;
    if (this.state.showCreateClassDialog) {
      extras = (
        <CreateClassDialog
          currentClasses={this.props.schema.data.get('classes').keySeq().toArray()}
          onCancel={() => this.setState({ showCreateClassDialog: false })}
          onConfirm={this.createClass} />
      );
    } else if (this.state.showAddColumnDialog) {
      let currentColumns = [];
      classes.get(className).forEach((field, name) => {
        currentColumns.push(name);
      });
      extras = (
        <AddColumnDialog
          app={this.context.currentApp}
          currentColumns={currentColumns}
          classes={this.props.schema.data.get('classes').keySeq().toArray()}
          onCancel={() => this.setState({ showAddColumnDialog: false })}
          onConfirm={this.addColumn} />
      );
    } else if (this.state.showRemoveColumnDialog) {
      let currentColumns = this.getClassColumns(className).map(column => column.name);
      extras = (
        <RemoveColumnDialog
          currentColumns={currentColumns}
          onCancel={() => this.setState({ showRemoveColumnDialog: false })}
          onConfirm={this.removeColumn} />
      );
    } else if (this.state.rowsToDelete) {
      extras = (
        <DeleteRowsDialog
          className={SpecialClasses[className] || className}
          selection={this.state.rowsToDelete}
          relation={this.state.relation}
          onCancel={() => this.setState({ rowsToDelete: null })}
          onConfirm={() => this.deleteRows(this.state.rowsToDelete)} />
      );
    } else if (this.state.showDropClassDialog) {
      extras = (
        <DropClassDialog
          className={className}
          onCancel={() => this.setState({
            showDropClassDialog: false,
            lastError: null,
            lastNote: null,
          })}
          onConfirm={() => this.dropClass(className)} />
      );
    } else if (this.state.showImportDialog) {
      extras = (
          <ImportDialog
              className={className}
              onCancel={() => this.setState({ showImportDialog: false })}
              onConfirm={(file) => this.importClass(className, file)} />
      );
    } else if (this.state.showImportRelationDialog) {
      extras = (
          <ImportRelationDialog
              className={className}
              onCancel={() => this.setState({ showImportRelationDialog: false })}
              onConfirm={(relationName, file) => this.importRelation(className, relationName, file)} />
      );
    } else if (this.state.showExportDialog) {
      extras = (
        <ExportDialog
          className={className}
          onCancel={() => this.setState({ showExportDialog: false })}
          onConfirm={() => this.exportClass(className)} />
      );
    } else if (this.state.showAttachRowsDialog) {
      extras = (
        <AttachRowsDialog
          relation={this.state.relation}
          onCancel={this.cancelAttachRows}
          onConfirm={this.confirmAttachRows}
        />
      )
    } else if (this.state.showAttachSelectedRowsDialog) {
      extras = (
        <AttachSelectedRowsDialog
          classes={this.props.schema.data.get('classes').keySeq().toArray()}
          onSelectClass={this.getClassRelationColumns}
          selection={this.state.selection}
          onCancel={this.cancelAttachSelectedRows}
          onConfirm={this.confirmAttachSelectedRows}
        />
      );
    }

    let notification = null;

    if (this.state.lastError) {
      notification = (
        <Notification note={this.state.lastError} isErrorNote={true}/>
      );
    } else if (this.state.lastNote) {
      notification = (
        <Notification note={this.state.lastNote} isErrorNote={false}/>
      );
    }

    let tour = null;
    if (this.state.showTour) {
      const tourConfig = this.getTourConfig();
      tour = <Tour {...tourConfig} />;
    }

    return (
      <div>
        {browser}
        {notification}
        {extras}
        {tour}
      </div>
    );
  }
}<|MERGE_RESOLUTION|>--- conflicted
+++ resolved
@@ -1172,13 +1172,8 @@
             onAddColumn={this.showAddColumn}
             onAddRow={this.addRow}
             onAddClass={this.showCreateClass}
-<<<<<<< HEAD
-            err={this.state.err} />
-=======
             err={this.state.err}
-            playVideoTutorial={playVideoTutorial}
             showNote={this.showNote}/>
->>>>>>> 10e0b3d3
         );
       }
     }
