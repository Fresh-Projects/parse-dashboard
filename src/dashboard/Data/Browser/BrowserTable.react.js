--- conflicted
+++ resolved
@@ -6,13 +6,16 @@
  * the root directory of this source tree.
  */
 import BrowserCell            from 'components/BrowserCell/BrowserCell.react';
+import * as ColumnPreferences from 'lib/ColumnPreferences';
 import * as browserUtils      from 'lib/browserUtils';
 import DataBrowserHeaderBar   from 'components/DataBrowserHeaderBar/DataBrowserHeaderBar.react';
+import DateTimeEditor         from 'components/DateTimeEditor/DateTimeEditor.react';
 import Editor                 from 'dashboard/Data/Browser/Editor.react';
 import EmptyState             from 'components/EmptyState/EmptyState.react';
 import Icon                   from 'components/Icon/Icon.react';
 import Parse                  from 'parse';
 import React                  from 'react';
+import StringEditor           from 'components/StringEditor/StringEditor.react';
 import styles                 from 'dashboard/Data/Browser/Browser.scss';
 import Button                 from 'components/Button/Button.react';
 
@@ -24,7 +27,7 @@
 let scrolling = false;
 
 export default class BrowserTable extends React.Component {
-  constructor() {
+  constructor(props) {
     super();
 
     this.state = {
@@ -33,7 +36,7 @@
     this.handleScroll = this.handleScroll.bind(this);
   }
 
-  componentWillReceiveProps(props) {
+  componentWillReceiveProps(props, context) {
     if (props.className !== this.props.className) {
       this.setState({
         offset: 0,
@@ -85,7 +88,7 @@
     let attributes = obj.attributes;
     let index = row - this.state.offset;
     return (
-      <div key={`row${index}`} className={styles.tableRow}>
+      <div key={`row${index}`} className={styles.tableRow} style={{ minWidth: rowWidth }}>
         <span className={styles.checkCell}>
           <input
             type='checkbox'
@@ -141,7 +144,7 @@
       }
     }
 
-    let headers = this.props.order.map(({ name, width }) => (
+    let headers = this.props.order.map(({ name, width }, i) => (
       {
         width: width,
         name: name,
@@ -157,14 +160,14 @@
     let rowWidth = 0;
 
     if (this.props.data) {
-      rowWidth = 210;
+      let rowWidth = 210;
       for (let i = 0; i < this.props.order.length; i++) {
         rowWidth += this.props.order[i].width;
       }
       let newRow = null;
       if (this.props.newObject && this.state.offset <= 0) {
         newRow = (
-          <div className={styles.addNewRow}>
+          <div style={{ marginBottom: 30, borderBottom: '1px solid #169CEE' }}>
             {this.renderRow({ row: -1, obj: this.props.newObject, rowWidth: rowWidth })}
           </div>
         );
@@ -248,26 +251,6 @@
         }
       }
 
-<<<<<<< HEAD
-      if (!this.props.newObject && this.props.relation) {
-        classes.push(styles.showAddRow);
-
-        addRow = (
-          <div className={styles.addRow}>
-            <Button
-              onClick={this.props.onAddRow}
-              primary
-              value={`Create a ${this.props.relation.targetClassName} and attach`}
-            />
-            {' '}
-            <Button
-              onClick={this.props.onAttachRows}
-              primary
-              value={`Attach existing rows from ${this.props.relation.targetClassName}`}
-            />
-          </div>
-        );
-=======
       let addRow = null;
       if (!this.props.newObject) {
         if (this.props.relation) {
@@ -299,13 +282,15 @@
             </div>
           );
         }
->>>>>>> 66d087e2
       }
 
       if (this.props.newObject || this.props.data.length > 0) {
         table = (
-          <div className={styles.table} ref='table' style={{ minWidth: rowWidth }}>
+          <div className={styles.table} ref='table'>
+            <div style={{ height: Math.max(0, this.state.offset * ROW_HEIGHT) }} />
             {newRow}
+            {rows}
+            <div style={{ height: Math.max(0, (this.props.data.length - this.state.offset - MAX_ROWS) * ROW_HEIGHT) }} />
             {addRow}
             <div className={styles.rowsHolder} style={{ top: Math.max(0, this.state.offset * ROW_HEIGHT) }}>
               {rows}
@@ -340,7 +325,7 @@
     }
 
     return (
-      <div className={classes.join(' ')}>
+      <div className={[styles.browser, browserUtils.isSafari() ? styles.safari : ''].join(' ')}>
         {table}
         <DataBrowserHeaderBar
           selected={this.props.selection['*']}
