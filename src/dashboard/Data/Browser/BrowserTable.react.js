--- conflicted
+++ resolved
@@ -139,11 +139,8 @@
               setEditing={this.props.setEditing}
               setRelation={this.props.setRelation}
               setCopyableValue={this.props.setCopyableValue}
-<<<<<<< HEAD
-              setContextMenu={this.props.setContextMenu} />
-=======
+              setContextMenu={this.props.setContextMenu}
               onEditSelectedRow={this.props.onEditSelectedRow} />
->>>>>>> d0f7dac5
           </div>
         );
       }
@@ -181,11 +178,8 @@
           setEditing={this.props.setEditing}
           setRelation={this.props.setRelation}
           setCopyableValue={this.props.setCopyableValue}
-<<<<<<< HEAD
-          setContextMenu={this.props.setContextMenu} />
-=======
+          setContextMenu={this.props.setContextMenu}
           onEditSelectedRow={this.props.onEditSelectedRow} />
->>>>>>> d0f7dac5
       }
 
       if (this.props.editing) {
