/*
 * Copyright (c) 2016-present, Parse, LLC
 * All rights reserved.
 *
 * This source code is licensed under the license found in the LICENSE file in
 * the root directory of this source tree.
 */
import React           from 'react';
import { withRouter }  from 'react-router';
import history         from 'dashboard/history';
import axios           from 'axios'
import B4AAlert        from 'components/B4AAlert/B4AAlert.react';
import Button          from 'components/Button/Button.react';
import CodeTree        from 'components/CodeTree/CodeTree.react';
import { getFiles }    from 'components/CodeTree/TreeActions';
import LoaderContainer from 'components/LoaderContainer/LoaderContainer.react';
import styles          from 'dashboard/Data/CloudCode/CloudCode.scss';
import CloudCode       from 'dashboard/Data/CloudCode/CloudCode.react';
<<<<<<< HEAD
import Icon            from 'components/Icon/Icon.react';
=======
import LoaderDots      from 'components/LoaderDots/LoaderDots.react';
import Modal           from 'components/Modal/Modal.react';
>>>>>>> 09e87117

class B4ACloudCode extends CloudCode {
  constructor() {
    super();
    this.section = 'Core';
    this.subsection = 'Cloud Code Functions';

    this.appsPath = 'parse-app'

    // Parameters used to on/off alerts
    this.alertTips = 'showTips'
    this.alertWhatIs= 'showWhatIs'

    this.state = {
      files: undefined,
      loading: true,
      unsavedChanges: false,
<<<<<<< HEAD

      // Parameters used to on/off alerts
      showTips: localStorage.getItem(this.alertTips) !== 'false',
      showWhatIs: localStorage.getItem(this.alertWhatIs) !== 'false'
=======
      modal: null
>>>>>>> 09e87117
    };
  }

  handlerCloseAlert(alertTitle) {
    let alertName = (alertTitle.indexOf('Tips') >= 0 ? this.alertTips : this.alertWhatIs)
    localStorage.setItem(alertName, 'false')
  }

  getPath() {
    return `${b4aSettings.BACK4APP_API_PATH}/${this.appsPath}/${this.props.params.appId}/cloud`
  }

  async componentWillMount() {
    await this.fetchSource()
    const unbindHook = this.props.router.setRouteLeaveHook(this.props.route, nextLocation => {
      if (this.state.unsavedChanges) {
        const warningModal = <Modal
          type={Modal.Types.WARNING}
          icon='warn-triangle-solid'
          title="Undeployed changes!"
          buttonsInCenter={true}
          textModal={true}
          confirmText='Continue anyway'
          onConfirm={() => {
            unbindHook();
            history.push(nextLocation);
          }}
          onCancel={() => { this.setState({ modal: null }); }}
          children='There are undeployed changes, if you leave the page you will lose it.'
          />;
        this.setState({ modal: warningModal });
        return false;
      } else {
        unbindHook();
      }
    });
  }

  // Format object to expected backend format
  createFolder(folders, parent) {
    folders.forEach(folder => {
      let file = folder;

      // Remove 'new-' prefix from files that will be deployed
      let currentFile = { text: file.text, type: file.type.split('new-').pop() };
      currentFile.type = (currentFile.type === 'file' ? 'default' : currentFile.type)

      parent.push(currentFile);
      if (file.children && file.children.length > 0) {
        currentFile.children = [];
        // If is a folder, call createFolder recursively
        this.createFolder(file.children, currentFile.children);
      } else {
        currentFile.data = file.data;
      }
    })
  }

  async uploadCode() {
    let tree = [];
    let currentCode = getFiles()
    this.createFolder(currentCode, tree);
    const loadingModal = <Modal
      type={Modal.Types.INFO}
      icon='files-outline'
      title='Deploying...'
      textModal={true}
      children={
        <div>
          <LoaderDots />
          <div>
            Please wait, deploying in progress...
          </div>
        </div>
      }
      customFooter={<div style={{ padding: '10px 0 20px' }}></div>}
      />;
    this.setState({ modal: loadingModal });
    try{
      await axios(this.getPath(), {
        method: "post",
        data: { tree },
        withCredentials: true
      })
      await this.fetchSource()
      const successModal = <Modal
        type={Modal.Types.VALID}
        icon='check'
        title='Success on deploying your changes!'
        showCancel={false}
        buttonsInCenter={true}
        confirmText='Ok, got it'
        onConfirm={() => this.setState({ modal: null })}
        />;
      this.setState({ unsavedChanges: false, modal: successModal })
    } catch (err) {
      const errorModal = <Modal
        type={Modal.Types.DANGER}
        icon='warn-triangle-solid'
        title='Something went wrong'
        children='Please try to deploy your changes again.'
        showCancel={false}
        textModal={true}
        confirmText='Ok, got it'
        buttonsInCenter={true}
        onConfirm={() => {
          this.setState({ modal: null });
        }} />;
      this.setState({
        modal: errorModal
      });
    }
  }

  // method used to fetch the cloud code from app
  async fetchSource() {
    try {
      let response = await axios.get(this.getPath(), { withCredentials: true })
      if (response.data && response.data.tree)
        this.setState({ files: response.data.tree, loading: false })
    } catch(err) {
      console.error(err)
      this.setState({ loading: false })
    }
  }

  // override renderSidebar from cloud code to don't show the files name on sidebar
  renderSidebar() {
    return null
  }

  renderContent() {
    let content = null;
    let title = null;
    let footer = null;
    let alertWhatIs = null;
    let alertTips = null;

    let alertTipsMessage = <div>
      <p><b>0</b> - Using the Cloud Code tool you can deploy and run your Node.js functions on the Back4App cloud via SDK or calling the <a href="https://www.backapp.com/docs/\" target="_blank">REST API</a></p>
      <p><b>1</b> - To upload your code you should first click on <b>ADD</b> button and choose what files and folders you want to upload.</p>
      <p><b>2</b> - The first file MUST BE called <b>main.js</b> and any other file or folder MUST BE referenced more in this file.</p>
      <p><b>3</b> - After ADD and REMOVE all files you want, click on the <b>DEPLOY</b> button and commit your operation;</p>
    </div>

    let alertWhatIsMessage = <div>
      <p>To make long short, Cloud code isn’t anything else than a script that runs on the server side instead of the device that is running your app. It is more commonly used on Apps that need of a little more of complexity to its execution but isn’t mandatory.</p>
    </div>

    // Show loading page before fetch data
    if (this.state.loading) {
      content = <LoaderContainer loading={true} solid={false}>
        <div className={styles.loading}></div>
      </LoaderContainer>
    } else { // render cloud code page

      title = <div className={styles.title}>
        <div><p>Cloud Code Functions</p></div>
        <Button
          value='LEARN MORE'
          primary={true}
          onClick={() => window.open('https://www.back4app.com/docs/cloud-code-functions/unit-tests', '_blank')} />
      </div>

      alertWhatIs = <B4AAlert
        show={this.state.showWhatIs}
        handlerCloseEvent={this.handlerCloseAlert.bind(this)}
        title="What is Cloud Code Functions"
        description={alertWhatIsMessage} />

      alertTips = <B4AAlert
        show={this.state.showTips}
        handlerCloseEvent={this.handlerCloseAlert.bind(this)}
        title="Back4App Tips"
        description={alertTipsMessage} />

      content = <CodeTree files={this.state.files} parentState={this.setState.bind(this)} />

      footer = <div className={`${styles.row} ${styles.footer}`}>
        <Button
          value={<div><Icon name='icon-deploy' fill='#fff' width={17} height={30} /> DEPLOY</div>}
          primary={true}
          color='b4a-green'
          onClick={this.uploadCode.bind(this)}
          width={'144px'}
        />
      </div>
    }

    return (
      <div className={`${styles.source} ${styles['b4a-source']}`} >
        {title}
        {alertWhatIs}
        {alertTips}
        {content}
        {footer}
        {this.state.modal}
      </div>
    );
  }
}

export default withRouter(B4ACloudCode);<|MERGE_RESOLUTION|>--- conflicted
+++ resolved
@@ -16,12 +16,9 @@
 import LoaderContainer from 'components/LoaderContainer/LoaderContainer.react';
 import styles          from 'dashboard/Data/CloudCode/CloudCode.scss';
 import CloudCode       from 'dashboard/Data/CloudCode/CloudCode.react';
-<<<<<<< HEAD
-import Icon            from 'components/Icon/Icon.react';
-=======
 import LoaderDots      from 'components/LoaderDots/LoaderDots.react';
 import Modal           from 'components/Modal/Modal.react';
->>>>>>> 09e87117
+import Icon            from 'components/Icon/Icon.react';
 
 class B4ACloudCode extends CloudCode {
   constructor() {
@@ -39,14 +36,11 @@
       files: undefined,
       loading: true,
       unsavedChanges: false,
-<<<<<<< HEAD
-
+      modal: null,
+      
       // Parameters used to on/off alerts
       showTips: localStorage.getItem(this.alertTips) !== 'false',
       showWhatIs: localStorage.getItem(this.alertWhatIs) !== 'false'
-=======
-      modal: null
->>>>>>> 09e87117
     };
   }
 
@@ -83,6 +77,14 @@
         unbindHook();
       }
     });
+  }
+
+  // method used to verify if exist unsaved changes before leave the page
+  componentWillUnmount() {
+    if (this.state.unsavedChanges) {
+      console.log("Show leave modal")
+      // TODO: Show leave modal here
+    }
   }
 
   // Format object to expected backend format
