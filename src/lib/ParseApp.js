/*
 * Copyright (c) 2016-present, Parse, LLC
 * All rights reserved.
 *
 * This source code is licensed under the license found in the LICENSE file in
 * the root directory of this source tree.
 */
import * as AJAX      from 'lib/AJAX';
import encodeFormData from 'lib/encodeFormData';
import Parse          from 'parse';

function setEnablePushSource(setting, enable) {
  let path = `/apps/${this.slug}/update_push_notifications`;
  let attr = `parse_app[${setting}]`;
  let body = {};
  body[attr] = enable ? 'true' : 'false';
  let promise = AJAX.put(path, body);
  promise.then(() => {
    this.settings.fields.fields[setting] = enable;
  });
  return promise;
}

export default class ParseApp {
  constructor({
    appName,
    created_at,
    clientKey,
    appId,
    appNameForURL,
    dashboardURL,
    javascriptKey,
    masterKey,
    restKey,
    windowsKey,
    webhookKey,
    apiKey,
    serverURL,
    serverInfo,
    production,
    iconName,
<<<<<<< HEAD
    feedbackEmail
=======
    supportedPushLocales,
>>>>>>> 66d087e2
  }) {
    this.name = appName;
    this.feedbackEmail = feedbackEmail;
    this.createdAt = created_at ? new Date(created_at) : new Date();
    this.applicationId = appId;
    this.slug = appNameForURL || appName;
    if (!this.slug && dashboardURL) {
      let pieces = dashboardURL.split('/');
      this.slug = pieces[pieces.length - 1];
    }
    this.clientKey = clientKey;
    this.javascriptKey = javascriptKey;
    this.masterKey = masterKey;
    this.restKey = restKey;
    this.windowsKey = windowsKey;
    this.webhookKey = webhookKey;
    this.fileKey =  apiKey;
    this.production = production;
    this.serverURL = serverURL;
    this.serverInfo = serverInfo;
    this.icon = iconName;
    this.supportedPushLocales = supportedPushLocales;

    this.settings = {
      fields: {},
      lastFetched: new Date(0)
    };

    this.latestRelease = {
      release: null,
      lastFetched: new Date(0)
    };

    this.jobStatus = {
      status: null,
      lastFetched: new Date(0)
    };

    this.classCounts = {
      counts: {},
      lastFetched: {},
    }

    this.hasCheckedForMigraton = false;
  }

  setParseKeys() {
    Parse.serverURL = this.serverURL;
    Parse._initialize(this.applicationId, this.javascriptKey, this.masterKey);
  }

  apiRequest(method, path, params, options) {
    this.setParseKeys();
    return Parse._request(method, path, params, options);
  }

  /**
   * Fetches scriptlogs from api.parse.com
   * lines - maximum number of lines to fetch
   * since - only fetch lines since this Date
   */
  getLogs(level, since) {
    let path = 'scriptlog?level=' + encodeURIComponent(level.toLowerCase()) + '&n=100' + (since?'&startDate=' + encodeURIComponent(since.getTime()):'');
    return this.apiRequest('GET', path, {}, { useMasterKey: true });
  }

  /**
   * Fetches source of a Cloud Code hosted file from api.parse.com
   * fileName - the name of the file to be fetched
   */
  getSource(fileName) {
    return this.getLatestRelease().then((release) => {
      if (release.files === null) {
        // No release yet
        return Parse.Promise.as(null);
      }

      let fileMetaData = release.files[fileName];
      if (fileMetaData && fileMetaData.source) {
        return Parse.Promise.as(fileMetaData.source);
      }

      let params = {
        version: fileMetaData.version,
        checksum: fileMetaData.checksum
      }
      return this.apiRequest('GET', `scripts/${fileName}`, params, { useMasterKey: true });
    }).then((source) => {
      if (this.latestRelease.files) {
        this.latestRelease.files[fileName].source = source;
      }

      return Parse.Promise.as(source);
    });
  }

  getLatestRelease() {
    // Cache it for a minute
    if (new Date() - this.latestRelease.lastFetched < 60000) {
      return Parse.Promise.as(this.latestRelease);
    }
    return this.apiRequest(
      'GET',
      'releases/latest',
      {},
      { useMasterKey: true }
    ).then((release) => {
      this.latestRelease.lastFetched = new Date();
      this.latestRelease.files = null;

      if (release.length === 0) {
        this.latestRelease.release = null;
      } else {
        let latestRelease = release[0];

        this.latestRelease.release = {
          version: latestRelease.version,
          parseVersion: latestRelease.parseVersion,
          deployedAt: new Date(latestRelease.timestamp)
        };

        let checksums = JSON.parse(latestRelease.checksums);
        let versions = JSON.parse(latestRelease.userFiles);
        this.latestRelease.files = {};

        // The scripts can be in `/` or in `/cloud`. Let's check for both.
        if (checksums.cloud) {
          checksums = checksums.cloud;
        }
        if (versions.cloud) {
          versions = versions.cloud;
        }
        for (let c in checksums) {
          this.latestRelease.files[c] = {
            checksum: checksums[c],
            version: versions[c],
            source: null
          };
        }
      }

      return Parse.Promise.as(this.latestRelease);
    });
  }

  getClassCount(className) {
    this.setParseKeys();
    if (this.classCounts.counts[className] !== undefined) {
      // Cache it for a minute
      if (new Date() - this.classCounts.lastFetched[className] < 60000) {
        return Parse.Promise.as(this.classCounts.counts[className]);
      }
    }
    let p = new Parse.Query(className).count({ useMasterKey: true });
    p.then(count => {
      this.classCounts.counts[className] = count;
      this.classCounts.lastFetched[className] = new Date();
    })
    return p;
  }

  getRelationCount(relation) {
    this.setParseKeys();
    let p = relation.query().count({ useMasterKey: true });
    return p;
  }

  getAnalyticsRetention(time) {
    time = Math.round(time.getTime() / 1000);
    return AJAX.abortableGet('/apps/' + this.slug + '/analytics_retention?at=' + time);
  }

  getAnalyticsOverview(time) {
    time = Math.round(time.getTime() / 1000);
    let audiencePromises = [
      'daily_users',
      'weekly_users',
      'monthly_users',
      'total_users',
      'daily_installations',
      'weekly_installations',
      'monthly_installations',
      'total_installations'
    ].map((activity) => {
      let { xhr, promise } = AJAX.abortableGet('/apps/' + this.slug + '/analytics_content_audience?at=' + time + '&audienceType=' + activity);
      promise = promise.then((result) => (
        result.total === undefined ? result.content : result.total
      ));
      return { xhr, promise }
    });

    let billingPromises = [
      'billing_file_storage',
      'billing_database_storage',
      'billing_data_transfer'
    ].map((billing) => (
      AJAX.abortableGet('/apps/' + this.slug + '/' + billing)
    ));

    let allPromises = audiencePromises.concat(billingPromises);

    return {
      'dailyActiveUsers': allPromises[0],
      'weeklyActiveUsers': allPromises[1],
      'monthlyActiveUsers': allPromises[2],
      'totalUsers': allPromises[3],
      'dailyActiveInstallations': allPromises[4],
      'weeklyActiveInstallations': allPromises[5],
      'monthlyActiveInstallations': allPromises[6],
      'totalInstallations': allPromises[7],
      'billingFileStorage': allPromises[8],
      'billingDatabasetorage': allPromises[9],
      'billingDataTransfer': allPromises[10]
    };
  }

  getAnalyticsTimeSeries(query) {
    let path = '/apps/' + this.slug + '/analytics?' + encodeFormData(null, query);
    let { promise, xhr } = AJAX.abortableGet(path);
    promise = promise.then(( requested_data ) => requested_data);
    return { promise, xhr };
  }

  getAnalyticsSlowQueries(className, os, version, from, to) {
    let path = '/apps/' + this.slug + '/slow_queries?' + encodeFormData(null, {
      className: className || '',
      os: os || '',
      version: version || '',
      from: from.getTime() / 1000,
      to: to.getTime() / 1000
    });
    let { promise, xhr } = AJAX.abortableGet(path);
    promise = promise.then(({ result }) => result);

    return { promise, xhr };
  }

  getAppleCerts() {
    let path = '/apps/' + this.slug + '/apple_certificates';
    return AJAX.get(path).then(({ certs }) => certs);
  }

  uploadAppleCert(file) {
    let path = '/apps/' + this.slug + '/dashboard_ajax/push_certificate';
    let data = new FormData();
    data.append('new_apple_certificate', file);
    return AJAX.post(path, data).then(({ cert }) => cert);
  }

  deleteAppleCert(id) {
    let path = '/apps/' + this.slug + '/apple_certificates/' + id;
    return AJAX.del(path);
  }

  uploadSSLPublicCertificate(file) {
    let path = '/apps/' + this.slug + '/update_hosting_certificates';
    let data= new FormData();
    data.append('new_hosting_certificate[certificate_data]', file);
    return AJAX.put(path, data);
  }

  uploadSSLPrivateKey(file) {
    let path = '/apps/' + this.slug + '/update_hosting_certificates';
    let data= new FormData();
    data.append('new_hosting_certificate[key_data]', file);
    return AJAX.put(path, data);
  }

  saveSettingsFields(fields) {
    console.log('saveSettingsFields');
    let path = '/apps/' + this.slug;
    let appFields = {};
    for (let f in fields) {
      appFields['parse_app[' + f + ']'] = fields[f];
    }
    let promise = AJAX.put(path, appFields);
    promise.then(({ successes }) => {
      for (let f in fields) {
        this.settings.fields[f] = successes[f];
      }
    });
    return promise;
  }

  fetchSettingsFields() {
    // Cache it for a minute
    // if (new Date() - this.settings.lastFetched < 60000) {
    //   return Parse.Promise.as(this.settings.fields);
    // }
    let path = '/apps/' + this.slug + '/dashboard_ajax/settings';
    return AJAX.get(path).then((fields) => {
      console.log('fetchSettingsFields AJAX.get fields', fields);
      for (let f in fields) {
        this.settings.fields[f] = fields[f];
        this.settings.lastFetched = new Date();
      }
      return Parse.Promise.as(fields);
    });
  }

  cleanUpFiles() {
    let path = '/apps/' + this.slug + '/orphan_files';
    return AJAX.post(path);
  }

  cleanUpSystemLog() {
    let path = '/parse-app/' + this.slug + '/purge-logs';
    return AJAX.post(path);
 }

  normalizePath(path) {
    path = path.replace(/([^:\s])\/+/g, '$1/');
    return path;
  }

  importData(className, file) {
    let path = this.normalizePath(this.serverURL + '/import_data/' + className);
    var formData = new FormData();
    formData.append('importFile', file);
    if (this.feedbackEmail) {
      formData.append('feedbackEmail', this.feedbackEmail);
    }
    return fetch(path, {
      method: 'POST',
      headers: {
        'X-Parse-Application-Id': this.applicationId,
        'X-Parse-Master-Key': this.masterKey
      },
      body: formData
    });
  }

  importRelationData(className, relationName,  file) {
    let path = this.normalizePath(this.serverURL + '/import_relation_data/' + className + '/' + relationName);
    var formData = new FormData();
    formData.append('importFile', file);
    if (this.feedbackEmail) {
      formData.append('feedbackEmail', this.feedbackEmail);
    }
    return fetch(path, {
      method: 'POST',
      headers: {
        'X-Parse-Application-Id': this.applicationId,
        'X-Parse-Master-Key': this.masterKey
      },
      body: formData
    });
  }

  exportData() {
    let path = '/apps/' + this.slug + '/export_data';
    return AJAX.put(path);
  }

  resetMasterKey(password) {
    let path = '/apps/' + this.slug + '/reset_master_key';
    return AJAX.post(
      path,
      { password_confirm_reset_master_key: password }
    ).then(({ new_key }) => {
      this.masterKey = new_key;
      return Parse.Promise.as();
    });
  }

  clearCollection(className) {
    if (this.serverInfo.parseServerVersion == 'Parse.com') {
      let path = `/apps/${this.slug}/collections/${className}/clear`;
      return AJAX.del(path);
    } else {
      let path = `purge/${className}`;
      return this.apiRequest('DELETE', path, {}, { useMasterKey: true });
    }
  }

  validateCollaborator(email) {
    let path = '/apps/' + this.slug + '/collaborations/validate?email=' + encodeURIComponent(email);
    return AJAX.get(path);
  }

  fetchPushSubscriberCount(audienceId, query) {
    let path = '/apps/' + this.slug + '/dashboard_ajax/push_subscriber_count';
    let urlsSeparator = '?';
    if (query){
      path += `?where=${encodeURI(JSON.stringify(query))}`;
      urlsSeparator = '&';
    }
    return AJAX.abortableGet(audienceId ? `${path}${urlsSeparator}audienceId=${audienceId}` : path);
  }

  fetchPushNotifications(type, page, limit) {
    let query = new Parse.Query('_PushStatus');
    if (type != 'all') {
      query.equalTo('source', type || 'rest');
    }
    query.skip(page*limit);
    query.limit(limit);
    query.descending('createdAt');
    return query.find({ useMasterKey: true });
  }

  fetchPushAudienceSizeSuggestion() {
    let path = '/apps/' + this.slug + '/push_notifications/audience_size_suggestion';
    return AJAX.get(path);
  }

  fetchPushDetails(objectId) {
    let query = new Parse.Query('_PushStatus');
    query.equalTo('objectId', objectId);
    return query.first({ useMasterKey: true });
  }

  isLocalizationAvailable() {
    return !!this.serverInfo.features.push.localization;
  }

  fetchPushLocales() {
    return this.supportedPushLocales;
  }

  fetchPushLocaleDeviceCount(audienceId, where, locales) {
    let path = '/apps/' + this.slug + '/push_subscriber_translation_count';
    let urlsSeparator = '?';
    path += `?where=${encodeURI(JSON.stringify(where || {}))}`;
    path += `&locales=${encodeURI(JSON.stringify(locales))}`
    urlsSeparator = '&';
    return AJAX.abortableGet(audienceId ? `${path}${urlsSeparator}audienceId=${audienceId}` : path);
  }

  fetchAvailableDevices() {
    let path = '/apps/' + this.slug + '/dashboard_ajax/available_devices';
    return AJAX.get(path);
  }

  removeCollaboratorById(id) {
    console.log(id);
    let path = '/apps/' + this.slug + '/collaborations/' + id.toString();
    let promise = AJAX.del(path)
    promise.then(() => {
      //TODO: this currently works because everything that uses collaborators
      // happens to re-render after this call anyway, but really the collaborators
      // should be updated properly in a store or AppsManager or something
      this.settings.fields.fields.collaborators = this.settings.fields.fields.collaborators.filter(c => c.id != id);
    });
    return promise;
  }

  addCollaborator(email) {
    let path = '/apps/' + this.slug + '/collaborations';
    let promise = AJAX.post(path, {'collaboration[email]': email});
    promise.then(({ data }) => {
      //TODO: this currently works because everything that uses collaborators
      // happens to re-render after this call anyway, but really the collaborators
      // should be updated properly in a store or AppsManager or something
      this.settings.fields.fields.collaborators =
        Array.isArray(this.settings.fields.fields.collaborators) ?
          this.settings.fields.fields.collaborators : [];
      this.settings.fields.fields.collaborators.unshift(data);
    });
    return promise;
  }

  setRequestLimit(limit) {
    console.log(limit);
    let path = '/plans/' + this.slug + '?new_limit=' + limit.toString();
    let promise = AJAX.put(path);
    promise.then(() => {
      this.settings.fields.fields.pricing_plan.request_limit = limit;
    });
    return promise;
  }

  setAppName(name) {
    let path = '/apps/' + this.slug;
    let promise = AJAX.put(path, {'parse_app[name]': name});
    promise.then(() => {
      this.name = name;
    });
    return promise;
  }

  setAppStoreURL(type, url) {
    let path = '/apps/' + this.slug;
    let promise = AJAX.put(path, {['parse_app[parse_app_metadata][url][' + type + ']']: url});
    promise.then(() => {
      this.settings.fields.fields.urls.unshift({platform: type, url: url});
    });
    return promise;
  }

  setInProduction(inProduction) {
    let path = '/apps/' + this.slug;
    let promise = AJAX.put(path, {'parse_app[parse_app_metadata][production]': inProduction ? 'true' : 'false'});
    promise.then(() => {
      this.production = inProduction;
    });
    return promise;
  }

  launchExperiment(objectId, formData) {
    let path = `/apps/${this.slug}/push_notifications/${objectId}/launch_experiment`;
    return AJAX.post(path, formData);
  }

  exportClass(className, where) {
    if (!where) {
      where = {};
    }
    let path = 'export_data';
    return this.apiRequest('PUT', path, {
      name: className,
      where: where,
      feedbackEmail: this.feedbackEmail
    }, {useMasterKey:true});
  }

  getExportProgress() {
    let path = 'export_progress';
    return this.apiRequest('GET', path, {}, {useMasterKey:true});
  }

  getAvailableJobs() {
    let path = 'cloud_code/jobs/data';
    return this.apiRequest('GET', path, {}, { useMasterKey: true });
  }

  getJobStatus() {
    // Cache it for a 30s
    if (new Date() - this.jobStatus.lastFetched < 30000) {
      return Parse.Promise.as(this.jobStatus.status);
    }
    let query = new Parse.Query('_JobStatus');
    query.descending('createdAt');
    return query.find({ useMasterKey: true }).then((status) => {
      status = status.map((jobStatus) => {
        return jobStatus.toJSON();
      });
      this.jobStatus = {
        status: status || null,
        lastFetched: new Date()
      };
      return status;
    });
  }

  runJob(job) {
    return Parse._request(
      'POST',
      'jobs',
      {
        description: 'Executing from job schedule web console.',
        input: JSON.parse(job.params || '{}'),
        jobName: job.jobName,
        when: 0
      },
      { useMasterKey: true }
    );
  }

  getMigrations() {
    let path = '/apps/' + this.slug + '/migrations';
    let obj = AJAX.abortableGet(path);
    this.hasCheckedForMigraton = true
    obj.promise.then(({ migration }) => {
      this.migration = migration;
    });
    return obj;
  }

  beginMigration(connectionString) {
    this.hasCheckedForMigraton = false;
    let path = '/apps/' + this.slug + '/migrations';
    return AJAX.post(path, {connection_string: connectionString});
  }

  changeConnectionString(newConnectionString) {
    let path = '/apps/' + this.slug + '/change_connection_string';
    let promise = AJAX.post(path, {connection_string: newConnectionString});
    promise.then(() => {
      this.settings.fields.fields.opendb_connection_string = newConnectionString;
    });
    return promise;
  }

  stopMigration() {
    //We will need to pass the real ID here if we decide to have migrations deletable by id. For now, from the users point of view, there is only one migration per app.
    let path = '/apps/' + this.slug + '/migrations/0';
    return AJAX.del(path);
  }

  commitMigration() {
    //Migration IDs are not to be exposed, so pass 0 as ID and let rails fetch the correct ID
    let path = '/apps/' + this.slug + '/migrations/0/commit';
    //No need to update anything, UI will autorefresh once request goes through and mowgli enters FINISH/DONE state
    return AJAX.post(path);
  }

  setRequireRevocableSessions(require) {
    let path = '/apps/' + this.slug;
    let promise = AJAX.put(path, {'parse_app[require_revocable_session]': require ? 'true' : 'false'});
    promise.then(() => {
      //TODO: this currently works because everything that uses this
      // happens to re-render after this call anyway, but really this
      // should be updated properly in a store or AppsManager or something
      this.settings.fields.fields.require_revocable_session = require;
    });
    return promise;
  }

  setExpireInactiveSessions(require) {
    let path = '/apps/' + this.slug;
    let promise = AJAX.put(path, {'parse_app[expire_revocable_session]': require ? 'true' : 'false'});
    promise.then(() => {
      //TODO: this currently works because everything that uses this
      // happens to re-render after this call anyway, but really this
      // should be updated properly in a store or AppsManager or something
      this.settings.fields.fields.expire_revocable_session = require;
    });
    return promise;
  }

  setRevokeSessionOnPasswordChange(require) {
    let path = '/apps/' + this.slug;
    let promise = AJAX.put(path, {'parse_app[revoke_on_password_reset]': require ? 'true' : 'false'});
    promise.then(() => {
      //TODO: this currently works because everything that uses this
      // happens to re-render after this call anyway, but really this
      // should be updated properly in a store or AppsManager or something
      this.settings.fields.fields.revoke_on_password_reset = require;
    });
    return promise;
  }

  setEnableNewMethodsByDefault(require) {
    let path = '/apps/' + this.slug;
    let promise = AJAX.put(path, {'parse_app[auth_options_attributes][_enable_by_default_as_bool]': require ? 'true' : 'false'});
    promise.then(() => {
      //TODO: this currently works because everything that uses this
      // happens to re-render after this call anyway, but really this
      // should be updated properly in a store or AppsManager or something
      this.settings.fields.fields.auth_options_attributes._enable_by_default = require;
    });
    return promise;
  }

  setAllowUsernameAndPassword(require) {
    let path = '/apps/' + this.slug;
    let promise = AJAX.put(path, {'parse_app[auth_options_attributes][username_attributes][enabled_as_bool]': require ? 'true' : 'false'});
    promise.then(() => {
      //TODO: this currently works because everything that uses this
      // happens to re-render after this call anyway, but really this
      // should be updated properly in a store or AppsManager or something
      this.settings.fields.fields.auth_options_attributes.username.enabled = require;
    });
    return promise;
  }

  setAllowAnonymousUsers(require) {
    let path = '/apps/' + this.slug;
    let promise = AJAX.put(path, {'parse_app[auth_options_attributes][anonymous_attributes][enabled_as_bool]': require ? 'true' : 'false'});
    promise.then(() => {
      //TODO: this currently works because everything that uses this
      // happens to re-render after this call anyway, but really this
      // should be updated properly in a store or AppsManager or something
      this.settings.fields.fields.auth_options_attributes.anonymous.enabled = require;
    });
    return promise;
  }

  setAllowCustomAuthentication(require) {
    let path = '/apps/' + this.slug;
    let promise = AJAX.put(path, {'parse_app[auth_options_attributes][custom_attributes][enabled_as_bool]': require ? 'true' : 'false'});
    promise.then(() => {
      //TODO: this currently works because everything that uses this
      // happens to re-render after this call anyway, but really this
      // should be updated properly in a store or AppsManager or something
      this.settings.fields.fields.auth_options_attributes.custom.enabled = require;
    });
    return promise;
  }

  setConnectedFacebookApps(idList, secretList) {
    let path = '/apps/' + this.slug;
    let promise = AJAX.put(path, {
      'parse_app[auth_options_attributes][facebook_attributes][app_ids_as_list]': idList.join(','),
      'parse_app[auth_options_attributes][facebook_attributes][app_secrets_as_list]': secretList.join(','),
    });
    promise.then(() => {
      this.settings.fields.fields.auth_options_attributes.facebook.app_ids = idList;
      this.settings.fields.fields.auth_options_attributes.facebook.app_secrets = secretList;
    });
    return promise;
  }

  addConnectedFacebookApp(newId, newSecret) {
    let allIds = (this.settings.fields.fields.auth_options_attributes.facebook.app_ids || []).concat(newId);
    let allSecrets = (this.settings.fields.fields.auth_options_attributes.facebook.app_secrets || []).concat(newSecret);
    return this.setConnectedFacebookApps(allIds, allSecrets);
  }

  setAllowFacebookAuth(enable) {
    let path = '/apps/' + this.slug;
    let promise = AJAX.put(path, {
      'parse_app[auth_options_attributes][facebook_attributes][enabled_as_bool]': enable ? 'true' : 'false',
    });
    promise.then(() => {
      this.settings.fields.fields.auth_options_attributes.facebook.enabled = !!enable;
    });
    return promise;
  }

  setConnectedTwitterApps(consumerKeyList) {
    let path = '/apps/' + this.slug;
    let promise = AJAX.put(path, {
      'parse_app[auth_options_attributes][twitter_attributes][consumer_keys_as_list]': consumerKeyList.join(','),
    });
    promise.then(() => {
      this.settings.fields.fields.auth_options_attributes.twitter.consumer_keys = consumerKeyList;
    });
    return promise;
  }

  addConnectedTwitterApp(newConsumerKey) {
    let allKeys = (this.settings.fields.fields.auth_options_attributes.twitter.consumer_keys || []).concat(newConsumerKey);
    return this.setConnectedTwitterApps(allKeys);
  }

  setAllowTwitterAuth(allow) {
    let path = '/apps/' + this.slug;
    let promise = AJAX.put(path, {
      'parse_app[auth_options_attributes][twitter_attributes][enabled_as_bool]': allow ? 'true' : 'false',
    });
    promise.then(() => {
      this.settings.fields.fields.auth_options_attributes.twitter.enabled = !!allow;
    });
    return promise;
  }

  setEnableClientPush(enable) {
    return setEnablePushSource.call(this, 'client_push_enabled', enable);
  }

  setEnableRestPush(enable) {
    return setEnablePushSource.call(this, 'rest_push_enabled', enable);
  }

  addGCMCredentials(sender_id, api_key) {
    let path = '/apps/' + this.slug + '/update_push_notifications'
    let promise = AJAX.post(path, {
      gcm_sender_id: sender_id,
      gcm_api_key: api_key
    });
    promise.then(() => {
      this.settings.fields.fields.gcm_credentials.push({ sender_id, api_key });
    });
    return promise;
  }

  deleteGCMPushCredentials(GCMSenderID) {
    let path = '/apps/' + this.slug + '/delete_gcm_push_credential?gcm_sender_id='+GCMSenderID;
    let promise = AJAX.get(path);
    promise.then(() => {
      this.settings.fields.fields.gcm_credentials = this.settings.fields.fields.gcm_credentials.filter(cred =>
        cred.sender_id != GCMSenderID
      );
    });
    return promise;
  }
}<|MERGE_RESOLUTION|>--- conflicted
+++ resolved
@@ -39,11 +39,8 @@
     serverInfo,
     production,
     iconName,
-<<<<<<< HEAD
+    supportedPushLocales,
     feedbackEmail
-=======
-    supportedPushLocales,
->>>>>>> 66d087e2
   }) {
     this.name = appName;
     this.feedbackEmail = feedbackEmail;
@@ -313,7 +310,6 @@
   }
 
   saveSettingsFields(fields) {
-    console.log('saveSettingsFields');
     let path = '/apps/' + this.slug;
     let appFields = {};
     for (let f in fields) {
@@ -335,7 +331,6 @@
     // }
     let path = '/apps/' + this.slug + '/dashboard_ajax/settings';
     return AJAX.get(path).then((fields) => {
-      console.log('fetchSettingsFields AJAX.get fields', fields);
       for (let f in fields) {
         this.settings.fields[f] = fields[f];
         this.settings.lastFetched = new Date();
@@ -457,11 +452,13 @@
   }
 
   isLocalizationAvailable() {
-    return !!this.serverInfo.features.push.localization;
+    let path = '/apps/' + this.slug + '/is_localization_available';
+    return AJAX.abortableGet(path);
   }
 
   fetchPushLocales() {
-    return this.supportedPushLocales;
+    let path = '/apps/' + this.slug + '/installation_column_options?column=localeIdentifier';
+    return AJAX.abortableGet(path);
   }
 
   fetchPushLocaleDeviceCount(audienceId, where, locales) {
@@ -479,7 +476,6 @@
   }
 
   removeCollaboratorById(id) {
-    console.log(id);
     let path = '/apps/' + this.slug + '/collaborations/' + id.toString();
     let promise = AJAX.del(path)
     promise.then(() => {
@@ -507,7 +503,6 @@
   }
 
   setRequestLimit(limit) {
-    console.log(limit);
     let path = '/plans/' + this.slug + '?new_limit=' + limit.toString();
     let promise = AJAX.put(path);
     promise.then(() => {
@@ -566,26 +561,22 @@
   }
 
   getAvailableJobs() {
-    let path = 'cloud_code/jobs/data';
-    return this.apiRequest('GET', path, {}, { useMasterKey: true });
+    let path = '/apps/' + this.slug + '/cloud_code/jobs/data';
+    return Parse._request('GET', path);
   }
 
   getJobStatus() {
-    // Cache it for a 30s
-    if (new Date() - this.jobStatus.lastFetched < 30000) {
-      return Parse.Promise.as(this.jobStatus.status);
-    }
+    // Cache it for a minute
     let query = new Parse.Query('_JobStatus');
     query.descending('createdAt');
-    return query.find({ useMasterKey: true }).then((status) => {
-      status = status.map((jobStatus) => {
-        return jobStatus.toJSON();
-      });
+    return query.find({ useMasterKey: true }).then((status) => {
       this.jobStatus = {
         status: status || null,
         lastFetched: new Date()
       };
-      return status;
+      return status.map((jobStatus) => {
+        return jobStatus.toJSON();
+      });
     });
   }
 
