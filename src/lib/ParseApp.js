/*
 * Copyright (c) 2016-present, Parse, LLC
 * All rights reserved.
 *
 * This source code is licensed under the license found in the LICENSE file in
 * the root directory of this source tree.
 */
import * as AJAX      from 'lib/AJAX';
import encodeFormData from 'lib/encodeFormData';
import Parse          from 'parse';

function setEnablePushSource(setting, enable) {
  let path = `/apps/${this.slug}/update_push_notifications`;
  let attr = `parse_app[${setting}]`;
  let body = {};
  body[attr] = enable ? 'true' : 'false';
  let promise = AJAX.put(path, body);
  promise.then(() => {
    this.settings.fields.fields[setting] = enable;
  });
  return promise;
}

export default class ParseApp {
  constructor({
    appName,
    created_at,
    clientKey,
    appId,
    appNameForURL,
    dashboardURL,
    javascriptKey,
    masterKey,
    restKey,
    windowsKey,
    webhookKey,
    apiKey,
    serverURL,
    serverInfo,
    production,
    iconName,
    primaryBackgroundColor,
    secondaryBackgroundColor,
    supportedPushLocales,
    feedbackEmail,
    custom
  }) {
    this.name = appName;
    this.feedbackEmail = feedbackEmail;
    this.createdAt = created_at ? new Date(created_at) : new Date();
    this.applicationId = appId;
    this.slug = appNameForURL || appName;
    if (!this.slug && dashboardURL) {
      let pieces = dashboardURL.split('/');
      this.slug = pieces[pieces.length - 1];
    }
    this.clientKey = clientKey;
    this.javascriptKey = javascriptKey;
    this.masterKey = masterKey;
    this.restKey = restKey;
    this.windowsKey = windowsKey;
    this.webhookKey = webhookKey;
    this.fileKey =  apiKey;
    this.production = production;
    this.serverURL = serverURL;
    this.serverInfo = serverInfo;
    this.icon = iconName;
<<<<<<< HEAD
    this.supportedPushLocales = supportedPushLocales;
    this.custom = custom;
=======
    this.primaryBackgroundColor=primaryBackgroundColor;
    this.secondaryBackgroundColor=secondaryBackgroundColor;
    this.supportedPushLocales = supportedPushLocales ? supportedPushLocales : [];

    if(!supportedPushLocales) {
      console.warn(`Missing push locales for '` + appName + `', see this link for details on setting localizations up. https://github.com/parse-community/parse-dashboard#configuring-localized-push-notifications`);
    }
>>>>>>> 2908267f

    this.settings = {
      fields: {},
      lastFetched: new Date(0)
    };

    this.latestRelease = {
      release: null,
      lastFetched: new Date(0)
    };

    this.jobStatus = {
      status: null,
      lastFetched: new Date(0)
    };

    this.classCounts = {
      counts: {},
      lastFetched: {},
    }

    this.hasCheckedForMigraton = false;
  }

  setParseKeys() {
    Parse.serverURL = this.serverURL;
    Parse._initialize(this.applicationId, this.javascriptKey, this.masterKey);
  }

  apiRequest(method, path, params, options) {
    this.setParseKeys();
    return Parse._request(method, path, params, options);
  }

  /**
   * Fetches scriptlogs from api.parse.com
   * lines - maximum number of lines to fetch
   * since - only fetch lines since this Date
   */
  getLogs(level, since) {
    let path = 'scriptlog?level=' + encodeURIComponent(level.toLowerCase()) + '&n=100' + (since?'&startDate=' + encodeURIComponent(since.getTime()):'');
    return this.apiRequest('GET', path, {}, { useMasterKey: true });
  }

  /**
   * Fetches source of a Cloud Code hosted file from api.parse.com
   * fileName - the name of the file to be fetched
   */
  getSource(fileName) {
    return this.getLatestRelease().then((release) => {
      if (release.files === null) {
        // No release yet
        return Parse.Promise.as(null);
      }

      let fileMetaData = release.files[fileName];
      if (fileMetaData && fileMetaData.source) {
        return Parse.Promise.as(fileMetaData.source);
      }

      let params = {
        version: fileMetaData.version,
        checksum: fileMetaData.checksum
      }
      return this.apiRequest('GET', `scripts/${fileName}`, params, { useMasterKey: true });
    }).then((source) => {
      if (this.latestRelease.files) {
        this.latestRelease.files[fileName].source = source;
      }

      return Parse.Promise.as(source);
    });
  }

  getLatestRelease() {
    // Cache it for a minute
    if (new Date() - this.latestRelease.lastFetched < 60000) {
      return Parse.Promise.as(this.latestRelease);
    }
    return this.apiRequest(
      'GET',
      'releases/latest',
      {},
      { useMasterKey: true }
    ).then((release) => {
      this.latestRelease.lastFetched = new Date();
      this.latestRelease.files = null;

      if (release.length === 0) {
        this.latestRelease.release = null;
      } else {
        let latestRelease = release[0];

        this.latestRelease.release = {
          version: latestRelease.version,
          parseVersion: latestRelease.parseVersion,
          deployedAt: new Date(latestRelease.timestamp)
        };

        let checksums = JSON.parse(latestRelease.checksums);
        let versions = JSON.parse(latestRelease.userFiles);
        this.latestRelease.files = {};

        // The scripts can be in `/` or in `/cloud`. Let's check for both.
        if (checksums.cloud) {
          checksums = checksums.cloud;
        }
        if (versions.cloud) {
          versions = versions.cloud;
        }
        for (let c in checksums) {
          this.latestRelease.files[c] = {
            checksum: checksums[c],
            version: versions[c],
            source: null
          };
        }
      }

      return Parse.Promise.as(this.latestRelease);
    });
  }

  getClassCount(className) {
    this.setParseKeys();
    if (this.classCounts.counts[className] !== undefined) {
      // Cache it for a minute
      if (new Date() - this.classCounts.lastFetched[className] < 60000) {
        return Parse.Promise.as(this.classCounts.counts[className]);
      }
    }
    let p = new Parse.Query(className).count({ useMasterKey: true });
    p.then(count => {
      this.classCounts.counts[className] = count;
      this.classCounts.lastFetched[className] = new Date();
    })
    return p;
  }

  getRelationCount(relation) {
    this.setParseKeys();
    let p = relation.query().count({ useMasterKey: true });
    return p;
  }

  getAnalyticsRetention(time) {
    time = Math.round(time.getTime() / 1000);
    return AJAX.abortableGet('/apps/' + this.slug + '/analytics_retention?at=' + time);
  }

  getAnalyticsOverview(time) {
    time = Math.round(time.getTime() / 1000);
    let audiencePromises = [
      'daily_users',
      'weekly_users',
      'monthly_users',
      'total_users',
      'daily_installations',
      'weekly_installations',
      'monthly_installations',
      'total_installations'
    ].map((activity) => {
      let { xhr, promise } = AJAX.abortableGet('/apps/' + this.slug + '/analytics_content_audience?at=' + time + '&audienceType=' + activity);
      promise = promise.then((result) => (
        result.total === undefined ? result.content : result.total
      ));
      return { xhr, promise }
    });

    let billingPromises = [
      'billing_file_storage',
      'billing_database_storage',
      'billing_data_transfer'
    ].map((billing) => (
      AJAX.abortableGet('/apps/' + this.slug + '/' + billing)
    ));

    let allPromises = audiencePromises.concat(billingPromises);

    return {
      'dailyActiveUsers': allPromises[0],
      'weeklyActiveUsers': allPromises[1],
      'monthlyActiveUsers': allPromises[2],
      'totalUsers': allPromises[3],
      'dailyActiveInstallations': allPromises[4],
      'weeklyActiveInstallations': allPromises[5],
      'monthlyActiveInstallations': allPromises[6],
      'totalInstallations': allPromises[7],
      'billingFileStorage': allPromises[8],
      'billingDatabasetorage': allPromises[9],
      'billingDataTransfer': allPromises[10]
    };
  }

  getAnalyticsTimeSeries(query) {
    let path = '/apps/' + this.slug + '/analytics?' + encodeFormData(null, query);
    let { promise, xhr } = AJAX.abortableGet(path);
    promise = promise.then(( requested_data ) => requested_data);
    return { promise, xhr };
  }

  getAnalyticsSlowQueries(className, os, version, from, to) {
    let path = '/apps/' + this.slug + '/slow_queries?' + encodeFormData(null, {
      className: className || '',
      os: os || '',
      version: version || '',
      from: from.getTime() / 1000,
      to: to.getTime() / 1000
    });
    let { promise, xhr } = AJAX.abortableGet(path);
    promise = promise.then(({ result }) => result);

    return { promise, xhr };
  }

  getAppleCerts() {
    let path = '/apps/' + this.slug + '/apple_certificates';
    return AJAX.get(path).then(({ certs }) => certs);
  }

  uploadAppleCert(file) {
    let path = '/apps/' + this.slug + '/dashboard_ajax/push_certificate';
    let data = new FormData();
    data.append('new_apple_certificate', file);
    return AJAX.post(path, data).then(({ cert }) => cert);
  }

  deleteAppleCert(id) {
    let path = '/apps/' + this.slug + '/apple_certificates/' + id;
    return AJAX.del(path);
  }

  uploadSSLPublicCertificate(file) {
    let path = '/apps/' + this.slug + '/update_hosting_certificates';
    let data= new FormData();
    data.append('new_hosting_certificate[certificate_data]', file);
    return AJAX.put(path, data);
  }

  uploadSSLPrivateKey(file) {
    let path = '/apps/' + this.slug + '/update_hosting_certificates';
    let data= new FormData();
    data.append('new_hosting_certificate[key_data]', file);
    return AJAX.put(path, data);
  }

  saveSettingsFields(fields) {
    let path = '/apps/' + this.slug;
    let appFields = {};
    for (let f in fields) {
      appFields['parse_app[' + f + ']'] = fields[f];
    }
    let promise = AJAX.put(path, appFields);
    promise.then(({ successes }) => {
      for (let f in fields) {
        this.settings.fields[f] = successes[f];
      }
    });
    return promise;
  }

  fetchSettingsFields() {
    // Cache it for a minute
    // if (new Date() - this.settings.lastFetched < 60000) {
    //   return Parse.Promise.as(this.settings.fields);
    // }
    let path = '/apps/' + this.slug + '/dashboard_ajax/settings';
    return AJAX.get(path).then((fields) => {
      for (let f in fields) {
        this.settings.fields[f] = fields[f];
        this.settings.lastFetched = new Date();
      }
      return Parse.Promise.as(fields);
    });
  }

  cleanUpFiles() {
    let path = '/apps/' + this.slug + '/orphan_files';
    return AJAX.post(path);
  }

  cleanUpSystemLog() {
    let path = '/parse-app/' + this.slug + '/purge-logs';
    return AJAX.post(path);
 }

  normalizePath(path) {
    path = path.replace(/([^:\s])\/+/g, '$1/');
    return path;
  }

  importData(className, file) {
    let path = this.normalizePath(this.serverURL + '/import_data/' + className);
    var formData = new FormData();
    formData.append('importFile', file);
    if (this.feedbackEmail) {
      formData.append('feedbackEmail', this.feedbackEmail);
    }
    return fetch(path, {
      method: 'POST',
      headers: {
        'X-Parse-Application-Id': this.applicationId,
        'X-Parse-Master-Key': this.masterKey
      },
      body: formData
    });
  }

  importRelationData(className, relationName,  file) {
    let path = this.normalizePath(this.serverURL + '/import_relation_data/' + className + '/' + relationName);
    var formData = new FormData();
    formData.append('importFile', file);
    if (this.feedbackEmail) {
      formData.append('feedbackEmail', this.feedbackEmail);
    }
    return fetch(path, {
      method: 'POST',
      headers: {
        'X-Parse-Application-Id': this.applicationId,
        'X-Parse-Master-Key': this.masterKey
      },
      body: formData
    });
  }

  exportData() {
    let path = '/apps/' + this.slug + '/export_data';
    return AJAX.put(path);
  }

  resetMasterKey(password) {
    let path = '/apps/' + this.slug + '/reset_master_key';
    return AJAX.post(
      path,
      { password_confirm_reset_master_key: password }
    ).then(({ new_key }) => {
      this.masterKey = new_key;
      return Parse.Promise.as();
    });
  }

  clearCollection(className) {
    if (this.serverInfo.parseServerVersion == 'Parse.com') {
      let path = `/apps/${this.slug}/collections/${className}/clear`;
      return AJAX.del(path);
    } else {
      let path = `purge/${className}`;
      return this.apiRequest('DELETE', path, {}, { useMasterKey: true });
    }
  }

  validateCollaborator(email) {
    let path = '/apps/' + this.slug + '/collaborations/validate?email=' + encodeURIComponent(email);
    return AJAX.get(path);
  }

  fetchPushSubscriberCount(audienceId, query) {
    let path = '/apps/' + this.slug + '/dashboard_ajax/push_subscriber_count';
    let urlsSeparator = '?';
    if (query){
      path += `?where=${encodeURI(JSON.stringify(query))}`;
      urlsSeparator = '&';
    }
    return AJAX.abortableGet(audienceId ? `${path}${urlsSeparator}audienceId=${audienceId}` : path);
  }

  fetchPushNotifications(type, page, limit) {
    let query = new Parse.Query('_PushStatus');
    if (type != 'all') {
      query.equalTo('source', type || 'rest');
    }
    query.skip(page*limit);
    query.limit(limit);
    query.descending('createdAt');
    return query.find({ useMasterKey: true });
  }

  fetchPushAudienceSizeSuggestion() {
    let path = '/apps/' + this.slug + '/push_notifications/audience_size_suggestion';
    return AJAX.get(path);
  }

  fetchPushDetails(objectId) {
    let query = new Parse.Query('_PushStatus');
    query.equalTo('objectId', objectId);
    return query.first({ useMasterKey: true });
  }

  isLocalizationAvailable() {
    let path = '/apps/' + this.slug + '/is_localization_available';
    return AJAX.abortableGet(path);
  }

  fetchPushLocales() {
    let path = '/apps/' + this.slug + '/installation_column_options?column=localeIdentifier';
    return AJAX.abortableGet(path);
  }

  fetchPushLocaleDeviceCount(audienceId, where, locales) {
    let path = '/apps/' + this.slug + '/push_subscriber_translation_count';
    let urlsSeparator = '?';
    path += `?where=${encodeURI(JSON.stringify(where || {}))}`;
    path += `&locales=${encodeURI(JSON.stringify(locales))}`
    urlsSeparator = '&';
    return AJAX.abortableGet(audienceId ? `${path}${urlsSeparator}audienceId=${audienceId}` : path);
  }

  fetchAvailableDevices() {
    let path = '/apps/' + this.slug + '/dashboard_ajax/available_devices';
    return AJAX.get(path);
  }

  removeCollaboratorById(id) {
    let path = '/apps/' + this.slug + '/collaborations/' + id.toString();
    let promise = AJAX.del(path)
    promise.then(() => {
      //TODO: this currently works because everything that uses collaborators
      // happens to re-render after this call anyway, but really the collaborators
      // should be updated properly in a store or AppsManager or something
      this.settings.fields.fields.collaborators = this.settings.fields.fields.collaborators.filter(c => c.id != id);
    });
    return promise;
  }

  addCollaborator(email) {
    let path = '/apps/' + this.slug + '/collaborations';
    let promise = AJAX.post(path, {'collaboration[email]': email});
    promise.then(({ data }) => {
      //TODO: this currently works because everything that uses collaborators
      // happens to re-render after this call anyway, but really the collaborators
      // should be updated properly in a store or AppsManager or something
      this.settings.fields.fields.collaborators =
        Array.isArray(this.settings.fields.fields.collaborators) ?
          this.settings.fields.fields.collaborators : [];
      this.settings.fields.fields.collaborators.unshift(data);
    });
    return promise;
  }

  setRequestLimit(limit) {
    let path = '/plans/' + this.slug + '?new_limit=' + limit.toString();
    let promise = AJAX.put(path);
    promise.then(() => {
      this.settings.fields.fields.pricing_plan.request_limit = limit;
    });
    return promise;
  }

  setAppName(name) {
    let path = '/apps/' + this.slug;
    let promise = AJAX.put(path, {'parse_app[name]': name});
    promise.then(() => {
      this.name = name;
    });
    return promise;
  }

  setAppStoreURL(type, url) {
    let path = '/apps/' + this.slug;
    let promise = AJAX.put(path, {['parse_app[parse_app_metadata][url][' + type + ']']: url});
    promise.then(() => {
      this.settings.fields.fields.urls.unshift({platform: type, url: url});
    });
    return promise;
  }

  setInProduction(inProduction) {
    let path = '/apps/' + this.slug;
    let promise = AJAX.put(path, {'parse_app[parse_app_metadata][production]': inProduction ? 'true' : 'false'});
    promise.then(() => {
      this.production = inProduction;
    });
    return promise;
  }

  launchExperiment(objectId, formData) {
    let path = `/apps/${this.slug}/push_notifications/${objectId}/launch_experiment`;
    return AJAX.post(path, formData);
  }

  exportClass(className, where) {
    if (!where) {
      where = {};
    }
    let path = 'export_data';
    return this.apiRequest('PUT', path, {
      name: className,
      where: where,
      feedbackEmail: this.feedbackEmail
    }, {useMasterKey:true});
  }

  getExportProgress() {
    let path = 'export_progress';
    return this.apiRequest('GET', path, {}, {useMasterKey:true});
  }

  getAvailableJobs() {
    let path = 'cloud_code/jobs';
    return this.apiRequest('GET', path, {}, {useMasterKey:true});
  }

  getJobStatus() {
    // Cache it for a minute
    let query = new Parse.Query('_JobStatus');
    query.descending('createdAt');
    return query.find({ useMasterKey: true }).then((status) => {
      this.jobStatus = {
        status: status || null,
        lastFetched: new Date()
      };
      return status.map((jobStatus) => {
        return jobStatus.toJSON();
      });
    });
  }

  runJob(job) {
    return Parse._request(
      'POST',
      'jobs',
      {
        description: 'Executing from job schedule web console.',
        input: JSON.parse(job.params || '{}'),
        jobName: job.jobName,
        when: 0
      },
      { useMasterKey: true }
    );
  }

  getMigrations() {
    let path = '/apps/' + this.slug + '/migrations';
    let obj = AJAX.abortableGet(path);
    this.hasCheckedForMigraton = true
    obj.promise.then(({ migration }) => {
      this.migration = migration;
    });
    return obj;
  }

  beginMigration(connectionString) {
    this.hasCheckedForMigraton = false;
    let path = '/apps/' + this.slug + '/migrations';
    return AJAX.post(path, {connection_string: connectionString});
  }

  changeConnectionString(newConnectionString) {
    let path = '/apps/' + this.slug + '/change_connection_string';
    let promise = AJAX.post(path, {connection_string: newConnectionString});
    promise.then(() => {
      this.settings.fields.fields.opendb_connection_string = newConnectionString;
    });
    return promise;
  }

  stopMigration() {
    //We will need to pass the real ID here if we decide to have migrations deletable by id. For now, from the users point of view, there is only one migration per app.
    let path = '/apps/' + this.slug + '/migrations/0';
    return AJAX.del(path);
  }

  commitMigration() {
    //Migration IDs are not to be exposed, so pass 0 as ID and let rails fetch the correct ID
    let path = '/apps/' + this.slug + '/migrations/0/commit';
    //No need to update anything, UI will autorefresh once request goes through and mowgli enters FINISH/DONE state
    return AJAX.post(path);
  }

  setRequireRevocableSessions(require) {
    let path = '/apps/' + this.slug;
    let promise = AJAX.put(path, {'parse_app[require_revocable_session]': require ? 'true' : 'false'});
    promise.then(() => {
      //TODO: this currently works because everything that uses this
      // happens to re-render after this call anyway, but really this
      // should be updated properly in a store or AppsManager or something
      this.settings.fields.fields.require_revocable_session = require;
    });
    return promise;
  }

  setExpireInactiveSessions(require) {
    let path = '/apps/' + this.slug;
    let promise = AJAX.put(path, {'parse_app[expire_revocable_session]': require ? 'true' : 'false'});
    promise.then(() => {
      //TODO: this currently works because everything that uses this
      // happens to re-render after this call anyway, but really this
      // should be updated properly in a store or AppsManager or something
      this.settings.fields.fields.expire_revocable_session = require;
    });
    return promise;
  }

  setRevokeSessionOnPasswordChange(require) {
    let path = '/apps/' + this.slug;
    let promise = AJAX.put(path, {'parse_app[revoke_on_password_reset]': require ? 'true' : 'false'});
    promise.then(() => {
      //TODO: this currently works because everything that uses this
      // happens to re-render after this call anyway, but really this
      // should be updated properly in a store or AppsManager or something
      this.settings.fields.fields.revoke_on_password_reset = require;
    });
    return promise;
  }

  setEnableNewMethodsByDefault(require) {
    let path = '/apps/' + this.slug;
    let promise = AJAX.put(path, {'parse_app[auth_options_attributes][_enable_by_default_as_bool]': require ? 'true' : 'false'});
    promise.then(() => {
      //TODO: this currently works because everything that uses this
      // happens to re-render after this call anyway, but really this
      // should be updated properly in a store or AppsManager or something
      this.settings.fields.fields.auth_options_attributes._enable_by_default = require;
    });
    return promise;
  }

  setAllowUsernameAndPassword(require) {
    let path = '/apps/' + this.slug;
    let promise = AJAX.put(path, {'parse_app[auth_options_attributes][username_attributes][enabled_as_bool]': require ? 'true' : 'false'});
    promise.then(() => {
      //TODO: this currently works because everything that uses this
      // happens to re-render after this call anyway, but really this
      // should be updated properly in a store or AppsManager or something
      this.settings.fields.fields.auth_options_attributes.username.enabled = require;
    });
    return promise;
  }

  setAllowAnonymousUsers(require) {
    let path = '/apps/' + this.slug;
    let promise = AJAX.put(path, {'parse_app[auth_options_attributes][anonymous_attributes][enabled_as_bool]': require ? 'true' : 'false'});
    promise.then(() => {
      //TODO: this currently works because everything that uses this
      // happens to re-render after this call anyway, but really this
      // should be updated properly in a store or AppsManager or something
      this.settings.fields.fields.auth_options_attributes.anonymous.enabled = require;
    });
    return promise;
  }

  setAllowCustomAuthentication(require) {
    let path = '/apps/' + this.slug;
    let promise = AJAX.put(path, {'parse_app[auth_options_attributes][custom_attributes][enabled_as_bool]': require ? 'true' : 'false'});
    promise.then(() => {
      //TODO: this currently works because everything that uses this
      // happens to re-render after this call anyway, but really this
      // should be updated properly in a store or AppsManager or something
      this.settings.fields.fields.auth_options_attributes.custom.enabled = require;
    });
    return promise;
  }

  setConnectedFacebookApps(idList, secretList) {
    let path = '/apps/' + this.slug;
    let promise = AJAX.put(path, {
      'parse_app[auth_options_attributes][facebook_attributes][app_ids_as_list]': idList.join(','),
      'parse_app[auth_options_attributes][facebook_attributes][app_secrets_as_list]': secretList.join(','),
    });
    promise.then(() => {
      this.settings.fields.fields.auth_options_attributes.facebook.app_ids = idList;
      this.settings.fields.fields.auth_options_attributes.facebook.app_secrets = secretList;
    });
    return promise;
  }

  addConnectedFacebookApp(newId, newSecret) {
    let allIds = (this.settings.fields.fields.auth_options_attributes.facebook.app_ids || []).concat(newId);
    let allSecrets = (this.settings.fields.fields.auth_options_attributes.facebook.app_secrets || []).concat(newSecret);
    return this.setConnectedFacebookApps(allIds, allSecrets);
  }

  setAllowFacebookAuth(enable) {
    let path = '/apps/' + this.slug;
    let promise = AJAX.put(path, {
      'parse_app[auth_options_attributes][facebook_attributes][enabled_as_bool]': enable ? 'true' : 'false',
    });
    promise.then(() => {
      this.settings.fields.fields.auth_options_attributes.facebook.enabled = !!enable;
    });
    return promise;
  }

  setConnectedTwitterApps(consumerKeyList) {
    let path = '/apps/' + this.slug;
    let promise = AJAX.put(path, {
      'parse_app[auth_options_attributes][twitter_attributes][consumer_keys_as_list]': consumerKeyList.join(','),
    });
    promise.then(() => {
      this.settings.fields.fields.auth_options_attributes.twitter.consumer_keys = consumerKeyList;
    });
    return promise;
  }

  addConnectedTwitterApp(newConsumerKey) {
    let allKeys = (this.settings.fields.fields.auth_options_attributes.twitter.consumer_keys || []).concat(newConsumerKey);
    return this.setConnectedTwitterApps(allKeys);
  }

  setAllowTwitterAuth(allow) {
    let path = '/apps/' + this.slug;
    let promise = AJAX.put(path, {
      'parse_app[auth_options_attributes][twitter_attributes][enabled_as_bool]': allow ? 'true' : 'false',
    });
    promise.then(() => {
      this.settings.fields.fields.auth_options_attributes.twitter.enabled = !!allow;
    });
    return promise;
  }

  setEnableClientPush(enable) {
    return setEnablePushSource.call(this, 'client_push_enabled', enable);
  }

  setEnableRestPush(enable) {
    return setEnablePushSource.call(this, 'rest_push_enabled', enable);
  }

  addGCMCredentials(sender_id, api_key) {
    let path = '/apps/' + this.slug + '/update_push_notifications'
    let promise = AJAX.post(path, {
      gcm_sender_id: sender_id,
      gcm_api_key: api_key
    });
    promise.then(() => {
      this.settings.fields.fields.gcm_credentials.push({ sender_id, api_key });
    });
    return promise;
  }

  deleteGCMPushCredentials(GCMSenderID) {
    let path = '/apps/' + this.slug + '/delete_gcm_push_credential?gcm_sender_id='+GCMSenderID;
    let promise = AJAX.get(path);
    promise.then(() => {
      this.settings.fields.fields.gcm_credentials = this.settings.fields.fields.gcm_credentials.filter(cred =>
        cred.sender_id != GCMSenderID
      );
    });
    return promise;
  }
}<|MERGE_RESOLUTION|>--- conflicted
+++ resolved
@@ -65,18 +65,15 @@
     this.serverURL = serverURL;
     this.serverInfo = serverInfo;
     this.icon = iconName;
-<<<<<<< HEAD
     this.supportedPushLocales = supportedPushLocales;
-    this.custom = custom;
-=======
     this.primaryBackgroundColor=primaryBackgroundColor;
     this.secondaryBackgroundColor=secondaryBackgroundColor;
     this.supportedPushLocales = supportedPushLocales ? supportedPushLocales : [];
+    this.custom = custom;
 
     if(!supportedPushLocales) {
       console.warn(`Missing push locales for '` + appName + `', see this link for details on setting localizations up. https://github.com/parse-community/parse-dashboard#configuring-localized-push-notifications`);
     }
->>>>>>> 2908267f
 
     this.settings = {
       fields: {},
